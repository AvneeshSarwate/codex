use std::borrow::Cow;
use std::fmt::Debug;
use std::path::PathBuf;
use std::sync::Arc;
use std::sync::atomic::AtomicU64;

use crate::AuthManager;
use crate::client_common::REVIEW_PROMPT;
use crate::event_mapping::map_response_item_to_event_messages;
use crate::function_tool::FunctionCallError;
use crate::review_format::format_review_findings_block;
use crate::terminal;
use crate::user_notification::UserNotifier;
use async_channel::Receiver;
use async_channel::Sender;
use codex_apply_patch::ApplyPatchAction;
use codex_protocol::ConversationId;
use codex_protocol::protocol::ConversationPathResponseEvent;
use codex_protocol::protocol::ExitedReviewModeEvent;
use codex_protocol::protocol::ReviewRequest;
use codex_protocol::protocol::RolloutItem;
use codex_protocol::protocol::SessionSource;
use codex_protocol::protocol::TaskStartedEvent;
use codex_protocol::protocol::TurnAbortReason;
use codex_protocol::protocol::TurnContextItem;
use futures::prelude::*;
use mcp_types::CallToolResult;
use serde_json;
use serde_json::Value;
use serde_json::json;
use tokio::sync::Mutex;
use tokio::sync::oneshot;
use tracing::debug;
use tracing::error;
use tracing::info;
use tracing::trace;
use tracing::warn;

use crate::ModelProviderInfo;
use crate::apply_patch::convert_apply_patch_to_protocol;
use crate::client::ModelClient;
use crate::client_common::Prompt;
use crate::client_common::ResponseEvent;
use crate::config::Config;
use crate::config_types::ShellEnvironmentPolicy;
use crate::conversation_history::ConversationHistory;
use crate::environment_context::EnvironmentContext;
use crate::error::CodexErr;
use crate::error::Result as CodexResult;
use crate::exec::ExecToolCallOutput;
#[cfg(test)]
use crate::exec::StreamOutput;
use crate::exec_command::ExecCommandParams;
use crate::exec_command::ExecSessionManager;
use crate::exec_command::WriteStdinParams;
use crate::executor::Executor;
use crate::executor::ExecutorConfig;
use crate::executor::normalize_exec_result;
use crate::mcp_connection_manager::McpConnectionManager;
use crate::model_family::find_family_for_model;
use crate::openai_model_info::get_model_info;
use crate::openai_tools::ToolsConfig;
use crate::openai_tools::ToolsConfigParams;
use crate::parse_command::parse_command;
use crate::project_doc::discover_project_doc_paths;
use crate::project_doc::get_user_instructions;
use crate::protocol::AgentMessageDeltaEvent;
use crate::protocol::AgentReasoningDeltaEvent;
use crate::protocol::AgentReasoningRawContentDeltaEvent;
use crate::protocol::AgentReasoningSectionBreakEvent;
use crate::protocol::ApplyPatchApprovalRequestEvent;
use crate::protocol::AskForApproval;
use crate::protocol::BackgroundEventEvent;
use crate::protocol::ErrorEvent;
use crate::protocol::Event;
use crate::protocol::EventMsg;
use crate::protocol::ExecApprovalRequestEvent;
use crate::protocol::ExecCommandBeginEvent;
use crate::protocol::ExecCommandEndEvent;
use crate::protocol::InputItem;
use crate::protocol::ListCustomPromptsResponseEvent;
use crate::protocol::Op;
use crate::protocol::PatchApplyBeginEvent;
use crate::protocol::PatchApplyEndEvent;
use crate::protocol::RateLimitSnapshot;
use crate::protocol::ReviewDecision;
use crate::protocol::ReviewOutputEvent;
use crate::protocol::SandboxPolicy;
use crate::protocol::SessionConfiguredEvent;
use crate::protocol::StreamErrorEvent;
use crate::protocol::Submission;
use crate::protocol::TokenCountEvent;
use crate::protocol::TokenUsage;
use crate::protocol::TurnDiffEvent;
use crate::protocol::WebSearchBeginEvent;
use crate::rollout::RolloutRecorder;
use crate::rollout::RolloutRecorderParams;
use crate::shell;
use crate::state::ActiveTurn;
use crate::state::SessionServices;
use crate::tasks::CompactTask;
use crate::tasks::RegularTask;
use crate::tasks::ReviewTask;
use crate::tools::ToolRouter;
use crate::tools::context::SharedTurnDiffTracker;
use crate::tools::format_exec_output_str;
use crate::tools::parallel::ToolCallRuntime;
use crate::turn_diff_tracker::TurnDiffTracker;
use crate::unified_exec::UnifiedExecSessionManager;
use crate::user_instructions::UserInstructions;
use crate::user_notification::UserNotification;
use crate::util::backoff;
use crate::visualizer::AgentVisualizer;
use crate::visualizer::SessionVisualizer;
use codex_otel::otel_event_manager::OtelEventManager;
use codex_protocol::config_types::ReasoningEffort as ReasoningEffortConfig;
use codex_protocol::config_types::ReasoningSummary as ReasoningSummaryConfig;
use codex_protocol::custom_prompts::CustomPrompt;
use codex_protocol::models::ContentItem;
use codex_protocol::models::FunctionCallOutputPayload;
use codex_protocol::models::ResponseInputItem;
use codex_protocol::models::ResponseItem;
use codex_protocol::protocol::InitialHistory;

pub mod compact;
use self::compact::build_compacted_history;
use self::compact::collect_user_messages;

/// The high-level interface to the Codex system.
/// It operates as a queue pair where you send submissions and receive events.
pub struct Codex {
    next_id: AtomicU64,
    tx_sub: Sender<Submission>,
    rx_event: Receiver<Event>,
}

/// Wrapper returned by [`Codex::spawn`] containing the spawned [`Codex`],
/// the submission id for the initial `ConfigureSession` request and the
/// unique session id.
pub struct CodexSpawnOk {
    pub codex: Codex,
    pub conversation_id: ConversationId,
}

pub(crate) const INITIAL_SUBMIT_ID: &str = "";
pub(crate) const SUBMISSION_CHANNEL_CAPACITY: usize = 64;

impl Codex {
    /// Spawn a new [`Codex`] and initialize the session.
    pub async fn spawn(
        config: Config,
        auth_manager: Arc<AuthManager>,
        conversation_history: InitialHistory,
        session_source: SessionSource,
    ) -> CodexResult<CodexSpawnOk> {
        let (tx_sub, rx_sub) = async_channel::bounded(SUBMISSION_CHANNEL_CAPACITY);
        let (tx_event, rx_event) = async_channel::unbounded();
<<<<<<< HEAD
=======
        let visualizer = AgentVisualizer::from_env();
>>>>>>> 3b0207ff

        // Visualization hook: this is where AGENTS.md guidance (plus any
        // configured overrides) is loaded into memory before the session
        // starts. Emit a "memory bootstrap" event that captures the resolved
        // `user_instructions` string, whether it originated from
        // `config.user_instructions`, project docs, or defaults, and the
        // effective `config.base_instructions`. Also include
        // `config.project_doc_max_bytes`/`config.cwd` so the UI can explain how
        // the instruction block was assembled.
<<<<<<< HEAD
=======
        let project_doc_paths = match discover_project_doc_paths(&config) {
            Ok(paths) => paths,
            Err(err) => {
                error!("failed to discover project docs for visualization: {err:#}");
                Vec::new()
            }
        };
        let project_doc_path_strings: Vec<String> = project_doc_paths
            .iter()
            .map(|p| p.display().to_string())
            .collect();
>>>>>>> 3b0207ff
        let user_instructions = get_user_instructions(&config).await;
        let instructions_source = match (
            config.user_instructions.is_some(),
            !project_doc_paths.is_empty(),
        ) {
            (true, true) => "user+project_doc",
            (true, false) => "user",
            (false, true) => "project_doc",
            (false, false) => "none",
        };

        visualizer
            .emit(
                None,
                "memory_bootstrap",
                json!({
                    "instructionsSource": instructions_source,
                    "userInstructions": user_instructions,
                    "projectDocPaths": project_doc_path_strings,
                    "projectDocMaxBytes": config.project_doc_max_bytes,
                    "baseInstructions": config.base_instructions,
                    "cwd": config.cwd.display().to_string(),
                }),
                Some(json!({
                    "model": config.model,
                    "provider": config.model_provider,
                    "approvalPolicy": config.approval_policy,
                    "sandboxPolicy": config.sandbox_policy,
                })),
            )
            .await;

        let config = Arc::new(config);

        let configure_session = ConfigureSession {
            provider: config.model_provider.clone(),
            model: config.model.clone(),
            model_reasoning_effort: config.model_reasoning_effort,
            model_reasoning_summary: config.model_reasoning_summary,
            user_instructions,
            base_instructions: config.base_instructions.clone(),
            approval_policy: config.approval_policy,
            sandbox_policy: config.sandbox_policy.clone(),
            notify: UserNotifier::new(config.notify.clone()),
            cwd: config.cwd.clone(),
        };

        // Generate a unique ID for the lifetime of this Codex session.
        let (session, turn_context) = Session::new(
            configure_session,
            config.clone(),
            auth_manager.clone(),
            tx_event.clone(),
            conversation_history,
            session_source,
            visualizer.clone(),
        )
        .await
        .map_err(|e| {
            error!("Failed to create session: {e:#}");
            CodexErr::InternalAgentDied
        })?;
        let conversation_id = session.conversation_id;

        // This task will run until Op::Shutdown is received.
        // Visualization hook: the spawned submission_loop task is the core
        // agent event loop. Emit a "session loop started" event containing the
        // generated `conversation_id`, selected `config.model`, provider id,
        // and sandbox/approval policies so downstream instrumentation can anchor
        // turn/task phases to a single async task identifier.
<<<<<<< HEAD
        tokio::spawn(submission_loop(session, turn_context, config, rx_sub));
=======
        tokio::spawn(submission_loop(
            session.clone(),
            turn_context,
            config.clone(),
            rx_sub,
        ));

        let session_loop_state = session.visualization_state_snapshot().await;
        session
            .visualizer
            .emit(
                "session_loop_started",
                json!({
                    "model": config.model.clone(),
                    "provider": config.model_provider.clone(),
                    "sandboxPolicy": config.sandbox_policy.clone(),
                    "approvalPolicy": config.approval_policy,
                    "sessionSource": session_source,
                }),
                Some(session_loop_state),
            )
            .await;
>>>>>>> 3b0207ff
        let codex = Codex {
            next_id: AtomicU64::new(0),
            tx_sub,
            rx_event,
        };

        Ok(CodexSpawnOk {
            codex,
            conversation_id,
        })
    }

    /// Submit the `op` wrapped in a `Submission` with a unique ID.
    pub async fn submit(&self, op: Op) -> CodexResult<String> {
        let id = self
            .next_id
            .fetch_add(1, std::sync::atomic::Ordering::SeqCst)
            .to_string();
        let sub = Submission { id: id.clone(), op };
        self.submit_with_id(sub).await?;
        Ok(id)
    }

    /// Use sparingly: prefer `submit()` so Codex is responsible for generating
    /// unique IDs for each submission.
    pub async fn submit_with_id(&self, sub: Submission) -> CodexResult<()> {
        self.tx_sub
            .send(sub)
            .await
            .map_err(|_| CodexErr::InternalAgentDied)?;
        Ok(())
    }

    pub async fn next_event(&self) -> CodexResult<Event> {
        let event = self
            .rx_event
            .recv()
            .await
            .map_err(|_| CodexErr::InternalAgentDied)?;
        Ok(event)
    }
}

use crate::state::SessionState;

/// Context for an initialized model agent
///
/// A session has at most 1 running task at a time, and can be interrupted by user input.
pub(crate) struct Session {
    conversation_id: ConversationId,
    tx_event: Sender<Event>,
    state: Mutex<SessionState>,
    pub(crate) active_turn: Mutex<Option<ActiveTurn>>,
    pub(crate) services: SessionServices,
    next_internal_sub_id: AtomicU64,
    visualizer: SessionVisualizer,
}

/// The context needed for a single turn of the conversation.
#[derive(Debug)]
pub(crate) struct TurnContext {
    pub(crate) client: ModelClient,
    /// The session's current working directory. All relative paths provided by
    /// the model as well as sandbox policies are resolved against this path
    /// instead of `std::env::current_dir()`.
    pub(crate) cwd: PathBuf,
    pub(crate) base_instructions: Option<String>,
    pub(crate) user_instructions: Option<String>,
    pub(crate) approval_policy: AskForApproval,
    pub(crate) sandbox_policy: SandboxPolicy,
    pub(crate) shell_environment_policy: ShellEnvironmentPolicy,
    pub(crate) tools_config: ToolsConfig,
    pub(crate) is_review_mode: bool,
    pub(crate) final_output_json_schema: Option<Value>,
}

impl TurnContext {
    pub(crate) fn resolve_path(&self, path: Option<String>) -> PathBuf {
        path.as_ref()
            .map(PathBuf::from)
            .map_or_else(|| self.cwd.clone(), |p| self.cwd.join(p))
    }
}

/// Configure the model session.
struct ConfigureSession {
    /// Provider identifier ("openai", "openrouter", ...).
    provider: ModelProviderInfo,

    /// If not specified, server will use its default model.
    model: String,

    model_reasoning_effort: Option<ReasoningEffortConfig>,
    model_reasoning_summary: ReasoningSummaryConfig,

    /// Model instructions that are appended to the base instructions.
    user_instructions: Option<String>,

    /// Base instructions override.
    base_instructions: Option<String>,

    /// When to escalate for approval for execution
    approval_policy: AskForApproval,
    /// How to sandbox commands executed in the system
    sandbox_policy: SandboxPolicy,

    notify: UserNotifier,

    /// Working directory that should be treated as the *root* of the
    /// session. All relative paths supplied by the model as well as the
    /// execution sandbox are resolved against this directory **instead**
    /// of the process-wide current working directory. CLI front-ends are
    /// expected to expand this to an absolute path before sending the
    /// `ConfigureSession` operation so that the business-logic layer can
    /// operate deterministically.
    cwd: PathBuf,
}

impl Session {
    async fn new(
        configure_session: ConfigureSession,
        config: Arc<Config>,
        auth_manager: Arc<AuthManager>,
        tx_event: Sender<Event>,
        initial_history: InitialHistory,
        session_source: SessionSource,
        visualizer: AgentVisualizer,
    ) -> anyhow::Result<(Arc<Self>, TurnContext)> {
        let ConfigureSession {
            provider,
            model,
            model_reasoning_effort,
            model_reasoning_summary,
            user_instructions,
            base_instructions,
            approval_policy,
            sandbox_policy,
            notify,
            cwd,
        } = configure_session;
        debug!("Configuring session: model={model}; provider={provider:?}");
        if !cwd.is_absolute() {
            return Err(anyhow::anyhow!("cwd is not absolute: {cwd:?}"));
        }

        let (conversation_id, rollout_params) = match &initial_history {
            InitialHistory::New | InitialHistory::Forked(_) => {
                let conversation_id = ConversationId::default();
                (
                    conversation_id,
                    RolloutRecorderParams::new(
                        conversation_id,
                        user_instructions.clone(),
                        session_source,
                    ),
                )
            }
            InitialHistory::Resumed(resumed_history) => (
                resumed_history.conversation_id,
                RolloutRecorderParams::resume(resumed_history.rollout_path.clone()),
            ),
        };

        // Error messages to dispatch after SessionConfigured is sent.
        let mut post_session_configured_error_events = Vec::<Event>::new();

        // Kick off independent async setup tasks in parallel to reduce startup latency.
        //
        // - initialize RolloutRecorder with new or resumed session info
        // - spin up MCP connection manager
        // - perform default shell discovery
        // - load history metadata
        let rollout_fut = RolloutRecorder::new(&config, rollout_params);

        let mcp_fut = McpConnectionManager::new(
            config.mcp_servers.clone(),
            config.use_experimental_use_rmcp_client,
        );
        let default_shell_fut = shell::default_user_shell();
        let history_meta_fut = crate::message_history::history_metadata(&config);

        // Join all independent futures.
        let (rollout_recorder, mcp_res, default_shell, (history_log_id, history_entry_count)) =
            tokio::join!(rollout_fut, mcp_fut, default_shell_fut, history_meta_fut);

        let rollout_recorder = rollout_recorder.map_err(|e| {
            error!("failed to initialize rollout recorder: {e:#}");
            anyhow::anyhow!("failed to initialize rollout recorder: {e:#}")
        })?;
        let rollout_path = rollout_recorder.rollout_path.clone();
        // Create the mutable state for the Session.
        let state = SessionState::new();

        // Handle MCP manager result and record any startup failures.
        let (mcp_connection_manager, failed_clients) = match mcp_res {
            Ok((mgr, failures)) => (mgr, failures),
            Err(e) => {
                let message = format!("Failed to create MCP connection manager: {e:#}");
                error!("{message}");
                post_session_configured_error_events.push(Event {
                    id: INITIAL_SUBMIT_ID.to_owned(),
                    msg: EventMsg::Error(ErrorEvent { message }),
                });
                (McpConnectionManager::default(), Default::default())
            }
        };

        // Surface individual client start-up failures to the user.
        if !failed_clients.is_empty() {
            for (server_name, err) in failed_clients {
                let message = format!("MCP client for `{server_name}` failed to start: {err:#}");
                error!("{message}");
                post_session_configured_error_events.push(Event {
                    id: INITIAL_SUBMIT_ID.to_owned(),
                    msg: EventMsg::Error(ErrorEvent { message }),
                });
            }
        }

        let otel_event_manager = OtelEventManager::new(
            conversation_id,
            config.model.as_str(),
            config.model_family.slug.as_str(),
            auth_manager.auth().and_then(|a| a.get_account_id()),
            auth_manager.auth().map(|a| a.mode),
            config.otel.log_user_prompt,
            terminal::user_agent(),
        );

        otel_event_manager.conversation_starts(
            config.model_provider.name.as_str(),
            config.model_reasoning_effort,
            config.model_reasoning_summary,
            config.model_context_window,
            config.model_max_output_tokens,
            config.model_auto_compact_token_limit,
            config.approval_policy,
            config.sandbox_policy.clone(),
            config.mcp_servers.keys().map(String::as_str).collect(),
            config.active_profile.clone(),
        );

        // Now that the conversation id is final (may have been updated by resume),
        // construct the model client.
        let client = ModelClient::new(
            config.clone(),
            Some(auth_manager.clone()),
            otel_event_manager,
            provider.clone(),
            model_reasoning_effort,
            model_reasoning_summary,
            conversation_id,
        );
        let turn_context = TurnContext {
            client,
            tools_config: ToolsConfig::new(&ToolsConfigParams {
                model_family: &config.model_family,
                include_plan_tool: config.include_plan_tool,
                include_apply_patch_tool: config.include_apply_patch_tool,
                include_web_search_request: config.tools_web_search_request,
                use_streamable_shell_tool: config.use_experimental_streamable_shell_tool,
                include_view_image_tool: config.include_view_image_tool,
                experimental_unified_exec_tool: config.use_experimental_unified_exec_tool,
            }),
            user_instructions,
            base_instructions,
            approval_policy,
            sandbox_policy,
            shell_environment_policy: config.shell_environment_policy.clone(),
            cwd,
            is_review_mode: false,
            final_output_json_schema: None,
        };
        let services = SessionServices {
            mcp_connection_manager,
            session_manager: ExecSessionManager::default(),
            unified_exec_manager: UnifiedExecSessionManager::default(),
            notifier: notify,
            rollout: Mutex::new(Some(rollout_recorder)),
            user_shell: default_shell,
            show_raw_agent_reasoning: config.show_raw_agent_reasoning,
            executor: Executor::new(ExecutorConfig::new(
                turn_context.sandbox_policy.clone(),
                turn_context.cwd.clone(),
                config.codex_linux_sandbox_exe.clone(),
            )),
        };

        let sess = Arc::new(Session {
            conversation_id,
            tx_event: tx_event.clone(),
            state: Mutex::new(state),
            active_turn: Mutex::new(None),
            services,
            next_internal_sub_id: AtomicU64::new(0),
            visualizer: SessionVisualizer::new(visualizer, conversation_id),
        });

        // Dispatch the SessionConfiguredEvent first and then report any errors.
        // If resuming, include converted initial messages in the payload so UIs can render them immediately.
        let initial_messages = initial_history.get_event_msgs();
        sess.record_initial_history(&turn_context, initial_history)
            .await;

        let events = std::iter::once(Event {
            id: INITIAL_SUBMIT_ID.to_owned(),
            msg: EventMsg::SessionConfigured(SessionConfiguredEvent {
                session_id: conversation_id,
                model,
                reasoning_effort: model_reasoning_effort,
                history_log_id,
                history_entry_count,
                initial_messages,
                rollout_path,
            }),
        })
        .chain(post_session_configured_error_events.into_iter());
        for event in events {
            sess.send_event(event).await;
        }

        Ok((sess, turn_context))
    }

    pub(crate) fn get_tx_event(&self) -> Sender<Event> {
        self.tx_event.clone()
    }

    fn next_internal_sub_id(&self) -> String {
        let id = self
            .next_internal_sub_id
            .fetch_add(1, std::sync::atomic::Ordering::SeqCst);
        format!("auto-compact-{id}")
    }

    async fn record_initial_history(
        &self,
        turn_context: &TurnContext,
        conversation_history: InitialHistory,
    ) {
        match conversation_history {
            InitialHistory::New => {
                // Build and record initial items (user instructions + environment context)
                let items = self.build_initial_context(turn_context);
                self.record_conversation_items(&items).await;
            }
            InitialHistory::Resumed(_) | InitialHistory::Forked(_) => {
                let rollout_items = conversation_history.get_rollout_items();
                let persist = matches!(conversation_history, InitialHistory::Forked(_));

                // Always add response items to conversation history
                let reconstructed_history =
                    self.reconstruct_history_from_rollout(turn_context, &rollout_items);
                if !reconstructed_history.is_empty() {
                    self.record_into_history(&reconstructed_history).await;
                }

                // If persisting, persist all rollout items as-is (recorder filters)
                if persist && !rollout_items.is_empty() {
                    self.persist_rollout_items(&rollout_items).await;
                }
            }
        }
    }

    /// Persist the event to rollout and send it to clients.
    pub(crate) async fn send_event(&self, event: Event) {
        let event_value = match serde_json::to_value(&event) {
            Ok(value) => value,
            Err(err) => json!({
                "serializationError": format!("{err:#}"),
            }),
        };
        // Persist the event into rollout (recorder filters as needed)
        let rollout_items = vec![RolloutItem::EventMsg(event.msg.clone())];
        self.persist_rollout_items(&rollout_items).await;
        if let Err(e) = self.tx_event.send(event).await {
            error!("failed to send tool call event: {e}");
        }
        let state = self.visualization_state_snapshot().await;
        self.visualizer
            .emit(
                "protocol_event",
                json!({ "event": event_value }),
                Some(state),
            )
            .await;
    }

    async fn visualization_state_snapshot(&self) -> Value {
        let (history_items, token_info, rate_limits) = {
            let state = self.state.lock().await;
            (
                state.history.len(),
                state.token_info.clone(),
                state.latest_rate_limits.clone(),
            )
        };

        let (active_tasks, turn_state) = {
            let active = self.active_turn.lock().await;
            if let Some(active_turn) = active.as_ref() {
                (
                    active_turn
                        .tasks
                        .iter()
                        .map(|(sub_id, task)| {
                            json!({
                                "subId": sub_id,
                                "kind": format!("{:?}", task.kind),
                            })
                        })
                        .collect::<Vec<_>>(),
                    Some(Arc::clone(&active_turn.turn_state)),
                )
            } else {
                (Vec::new(), None)
            }
        };

        let (pending_approvals, pending_inputs) = if let Some(turn_state) = turn_state {
            let counts = {
                let ts = turn_state.lock().await;
                ts.pending_counts()
            };
            (counts.0, counts.1)
        } else {
            (0, 0)
        };

        json!({
            "activeTasks": active_tasks,
            "pendingApprovals": pending_approvals,
            "pendingInputs": pending_inputs,
            "historyItems": history_items,
            "tokenInfo": token_info,
            "rateLimits": rate_limits,
        })
    }

    pub(crate) async fn emit_with_state(&self, action_type: &str, action: Value) {
        let state = self.visualization_state_snapshot().await;
        self.visualizer.emit(action_type, action, Some(state)).await;
    }

    /// Emit an exec approval request event and await the user's decision.
    ///
    /// The request is keyed by `sub_id`/`call_id` so matching responses are delivered
    /// to the correct in-flight turn. If the task is aborted, this returns the
    /// default `ReviewDecision` (`Denied`).
    pub async fn request_command_approval(
        &self,
        sub_id: String,
        call_id: String,
        command: Vec<String>,
        cwd: PathBuf,
        reason: Option<String>,
    ) -> ReviewDecision {
        // Add the tx_approve callback to the map before sending the request.
        let (tx_approve, rx_approve) = oneshot::channel();
        let event_id = sub_id.clone();
        let prev_entry = {
            let mut active = self.active_turn.lock().await;
            match active.as_mut() {
                Some(at) => {
                    let mut ts = at.turn_state.lock().await;
                    ts.insert_pending_approval(sub_id, tx_approve)
                }
                None => None,
            }
        };
        if prev_entry.is_some() {
            warn!("Overwriting existing pending approval for sub_id: {event_id}");
        }

        let event = Event {
            id: event_id,
            msg: EventMsg::ExecApprovalRequest(ExecApprovalRequestEvent {
                call_id,
                command,
                cwd,
                reason,
            }),
        };
        self.send_event(event).await;
        rx_approve.await.unwrap_or_default()
    }

    pub async fn request_patch_approval(
        &self,
        sub_id: String,
        call_id: String,
        action: &ApplyPatchAction,
        reason: Option<String>,
        grant_root: Option<PathBuf>,
    ) -> oneshot::Receiver<ReviewDecision> {
        // Add the tx_approve callback to the map before sending the request.
        let (tx_approve, rx_approve) = oneshot::channel();
        let event_id = sub_id.clone();
        let prev_entry = {
            let mut active = self.active_turn.lock().await;
            match active.as_mut() {
                Some(at) => {
                    let mut ts = at.turn_state.lock().await;
                    ts.insert_pending_approval(sub_id, tx_approve)
                }
                None => None,
            }
        };
        if prev_entry.is_some() {
            warn!("Overwriting existing pending approval for sub_id: {event_id}");
        }

        let event = Event {
            id: event_id,
            msg: EventMsg::ApplyPatchApprovalRequest(ApplyPatchApprovalRequestEvent {
                call_id,
                changes: convert_apply_patch_to_protocol(action),
                reason,
                grant_root,
            }),
        };
        self.send_event(event).await;
        rx_approve
    }

    pub async fn notify_approval(&self, sub_id: &str, decision: ReviewDecision) {
        let entry = {
            let mut active = self.active_turn.lock().await;
            match active.as_mut() {
                Some(at) => {
                    let mut ts = at.turn_state.lock().await;
                    ts.remove_pending_approval(sub_id)
                }
                None => None,
            }
        };
        match entry {
            Some(tx_approve) => {
                tx_approve.send(decision).ok();
            }
            None => {
                warn!("No pending approval found for sub_id: {sub_id}");
            }
        }
    }

    /// Records input items: always append to conversation history and
    /// persist these response items to rollout.
    async fn record_conversation_items(&self, items: &[ResponseItem]) {
        self.record_into_history(items).await;
        self.persist_rollout_response_items(items).await;
    }

    fn reconstruct_history_from_rollout(
        &self,
        turn_context: &TurnContext,
        rollout_items: &[RolloutItem],
    ) -> Vec<ResponseItem> {
        let mut history = ConversationHistory::new();
        for item in rollout_items {
            match item {
                RolloutItem::ResponseItem(response_item) => {
                    history.record_items(std::iter::once(response_item));
                }
                RolloutItem::Compacted(compacted) => {
                    let snapshot = history.contents();
                    let user_messages = collect_user_messages(&snapshot);
                    let rebuilt = build_compacted_history(
                        self.build_initial_context(turn_context),
                        &user_messages,
                        &compacted.message,
                    );
                    history.replace(rebuilt);
                }
                _ => {}
            }
        }
        history.contents()
    }

    /// Append ResponseItems to the in-memory conversation history only.
    async fn record_into_history(&self, items: &[ResponseItem]) {
        let mut state = self.state.lock().await;
        state.record_items(items.iter());
    }

    async fn replace_history(&self, items: Vec<ResponseItem>) {
        let mut state = self.state.lock().await;
        state.replace_history(items);
    }

    async fn persist_rollout_response_items(&self, items: &[ResponseItem]) {
        let rollout_items: Vec<RolloutItem> = items
            .iter()
            .cloned()
            .map(RolloutItem::ResponseItem)
            .collect();
        self.persist_rollout_items(&rollout_items).await;
    }

    pub(crate) fn build_initial_context(&self, turn_context: &TurnContext) -> Vec<ResponseItem> {
        let mut items = Vec::<ResponseItem>::with_capacity(2);
        if let Some(user_instructions) = turn_context.user_instructions.as_deref() {
            items.push(UserInstructions::new(user_instructions.to_string()).into());
        }
        items.push(ResponseItem::from(EnvironmentContext::new(
            Some(turn_context.cwd.clone()),
            Some(turn_context.approval_policy),
            Some(turn_context.sandbox_policy.clone()),
            Some(self.user_shell().clone()),
        )));
        items
    }

    async fn persist_rollout_items(&self, items: &[RolloutItem]) {
        let recorder = {
            let guard = self.services.rollout.lock().await;
            guard.clone()
        };
        if let Some(rec) = recorder
            && let Err(e) = rec.record_items(items).await
        {
            error!("failed to record rollout items: {e:#}");
        }
    }

    pub(crate) async fn history_snapshot(&self) -> Vec<ResponseItem> {
        let state = self.state.lock().await;
        state.history_snapshot()
    }

    async fn update_token_usage_info(
        &self,
        sub_id: &str,
        turn_context: &TurnContext,
        token_usage: Option<&TokenUsage>,
    ) {
        {
            let mut state = self.state.lock().await;
            if let Some(token_usage) = token_usage {
                state.update_token_info_from_usage(
                    token_usage,
                    turn_context.client.get_model_context_window(),
                );
            }
        }
        self.send_token_count_event(sub_id).await;
    }

    async fn update_rate_limits(&self, sub_id: &str, new_rate_limits: RateLimitSnapshot) {
        {
            let mut state = self.state.lock().await;
            state.set_rate_limits(new_rate_limits);
        }
        self.send_token_count_event(sub_id).await;
    }

    async fn send_token_count_event(&self, sub_id: &str) {
        let (info, rate_limits) = {
            let state = self.state.lock().await;
            state.token_info_and_rate_limits()
        };
        let event = Event {
            id: sub_id.to_string(),
            msg: EventMsg::TokenCount(TokenCountEvent { info, rate_limits }),
        };
        self.send_event(event).await;
    }

    async fn set_total_tokens_full(&self, sub_id: &str, turn_context: &TurnContext) {
        let context_window = turn_context.client.get_model_context_window();
        if let Some(context_window) = context_window {
            {
                let mut state = self.state.lock().await;
                state.set_token_usage_full(context_window);
            }
            self.send_token_count_event(sub_id).await;
        }
    }

    /// Record a user input item to conversation history and also persist a
    /// corresponding UserMessage EventMsg to rollout.
    async fn record_input_and_rollout_usermsg(&self, response_input: &ResponseInputItem) {
        let response_item: ResponseItem = response_input.clone().into();
        // Add to conversation history and persist response item to rollout
        self.record_conversation_items(std::slice::from_ref(&response_item))
            .await;

        // Derive user message events and persist only UserMessage to rollout
        let msgs =
            map_response_item_to_event_messages(&response_item, self.show_raw_agent_reasoning());
        let user_msgs: Vec<RolloutItem> = msgs
            .into_iter()
            .filter_map(|m| match m {
                EventMsg::UserMessage(ev) => Some(RolloutItem::EventMsg(EventMsg::UserMessage(ev))),
                _ => None,
            })
            .collect();
        if !user_msgs.is_empty() {
            self.persist_rollout_items(&user_msgs).await;
        }
    }

    async fn on_exec_command_begin(
        &self,
        turn_diff_tracker: SharedTurnDiffTracker,
        exec_command_context: ExecCommandContext,
    ) {
        let ExecCommandContext {
            sub_id,
            call_id,
            command_for_display,
            cwd,
            apply_patch,
            ..
        } = exec_command_context;
        let msg = match apply_patch {
            Some(ApplyPatchCommandContext {
                user_explicitly_approved_this_action,
                changes,
            }) => {
                {
                    let mut tracker = turn_diff_tracker.lock().await;
                    tracker.on_patch_begin(&changes);
                }

                EventMsg::PatchApplyBegin(PatchApplyBeginEvent {
                    call_id,
                    auto_approved: !user_explicitly_approved_this_action,
                    changes,
                })
            }
            None => EventMsg::ExecCommandBegin(ExecCommandBeginEvent {
                call_id,
                command: command_for_display.clone(),
                cwd,
                parsed_cmd: parse_command(&command_for_display)
                    .into_iter()
                    .map(Into::into)
                    .collect(),
            }),
        };
        let event = Event {
            id: sub_id.to_string(),
            msg,
        };
        self.send_event(event).await;
    }

    async fn on_exec_command_end(
        &self,
        turn_diff_tracker: SharedTurnDiffTracker,
        sub_id: &str,
        call_id: &str,
        output: &ExecToolCallOutput,
        is_apply_patch: bool,
    ) {
        let ExecToolCallOutput {
            stdout,
            stderr,
            aggregated_output,
            duration,
            exit_code,
            timed_out: _,
        } = output;
        // Send full stdout/stderr to clients; do not truncate.
        let stdout = stdout.text.clone();
        let stderr = stderr.text.clone();
        let formatted_output = format_exec_output_str(output);
        let aggregated_output: String = aggregated_output.text.clone();

        let msg = if is_apply_patch {
            EventMsg::PatchApplyEnd(PatchApplyEndEvent {
                call_id: call_id.to_string(),
                stdout,
                stderr,
                success: *exit_code == 0,
            })
        } else {
            EventMsg::ExecCommandEnd(ExecCommandEndEvent {
                call_id: call_id.to_string(),
                stdout,
                stderr,
                aggregated_output,
                exit_code: *exit_code,
                duration: *duration,
                formatted_output,
            })
        };

        let event = Event {
            id: sub_id.to_string(),
            msg,
        };
        self.send_event(event).await;

        // If this is an apply_patch, after we emit the end patch, emit a second event
        // with the full turn diff if there is one.
        if is_apply_patch {
            let unified_diff = {
                let mut tracker = turn_diff_tracker.lock().await;
                tracker.get_unified_diff()
            };
            if let Ok(Some(unified_diff)) = unified_diff {
                let msg = EventMsg::TurnDiff(TurnDiffEvent { unified_diff });
                let event = Event {
                    id: sub_id.into(),
                    msg,
                };
                self.send_event(event).await;
            }
        }
    }
    /// Runs the exec tool call and emits events for the begin and end of the
    /// command even on error.
    ///
    /// Returns the output of the exec tool call.
    pub(crate) async fn run_exec_with_events(
        &self,
        turn_diff_tracker: SharedTurnDiffTracker,
        prepared: PreparedExec,
        approval_policy: AskForApproval,
    ) -> Result<ExecToolCallOutput, ExecError> {
        let PreparedExec { context, request } = prepared;
        let is_apply_patch = context.apply_patch.is_some();
        let sub_id = context.sub_id.clone();
        let call_id = context.call_id.clone();

        self.on_exec_command_begin(turn_diff_tracker.clone(), context.clone())
            .await;

        let result = self
            .services
            .executor
            .run(request, self, approval_policy, &context)
            .await;

        let normalized = normalize_exec_result(&result);
        let borrowed = normalized.event_output();

        self.on_exec_command_end(
            turn_diff_tracker,
            &sub_id,
            &call_id,
            borrowed,
            is_apply_patch,
        )
        .await;

        drop(normalized);

        result
    }

    /// Helper that emits a BackgroundEvent with the given message. This keeps
    /// the call‑sites terse so adding more diagnostics does not clutter the
    /// core agent logic.
    pub(crate) async fn notify_background_event(&self, sub_id: &str, message: impl Into<String>) {
        let event = Event {
            id: sub_id.to_string(),
            msg: EventMsg::BackgroundEvent(BackgroundEventEvent {
                message: message.into(),
            }),
        };
        self.send_event(event).await;
    }

    async fn notify_stream_error(&self, sub_id: &str, message: impl Into<String>) {
        let event = Event {
            id: sub_id.to_string(),
            msg: EventMsg::StreamError(StreamErrorEvent {
                message: message.into(),
            }),
        };
        self.send_event(event).await;
    }

    /// Build the full turn input by concatenating the current conversation
    /// history with additional items for this turn.
    pub async fn turn_input_with_history(&self, extra: Vec<ResponseItem>) -> Vec<ResponseItem> {
        let history = {
            let state = self.state.lock().await;
            state.history_snapshot()
        };
        [history, extra].concat()
    }

    /// Returns the input if there was no task running to inject into
    pub async fn inject_input(&self, input: Vec<InputItem>) -> Result<(), Vec<InputItem>> {
        let mut active = self.active_turn.lock().await;
        match active.as_mut() {
            Some(at) => {
                let mut ts = at.turn_state.lock().await;
                ts.push_pending_input(input.into());
                Ok(())
            }
            None => Err(input),
        }
    }

    pub async fn get_pending_input(&self) -> Vec<ResponseInputItem> {
        let mut active = self.active_turn.lock().await;
        match active.as_mut() {
            Some(at) => {
                let mut ts = at.turn_state.lock().await;
                ts.take_pending_input()
            }
            None => Vec::with_capacity(0),
        }
    }

    pub async fn call_tool(
        &self,
        server: &str,
        tool: &str,
        arguments: Option<serde_json::Value>,
    ) -> anyhow::Result<CallToolResult> {
        self.services
            .mcp_connection_manager
            .call_tool(server, tool, arguments)
            .await
    }

    pub(crate) fn parse_mcp_tool_name(&self, tool_name: &str) -> Option<(String, String)> {
        self.services
            .mcp_connection_manager
            .parse_tool_name(tool_name)
    }

    pub(crate) async fn handle_exec_command_tool(
        &self,
        params: ExecCommandParams,
    ) -> Result<String, FunctionCallError> {
        let result = self
            .services
            .session_manager
            .handle_exec_command_request(params)
            .await;
        match result {
            Ok(output) => Ok(output.to_text_output()),
            Err(err) => Err(FunctionCallError::RespondToModel(err)),
        }
    }

    pub(crate) async fn handle_write_stdin_tool(
        &self,
        params: WriteStdinParams,
    ) -> Result<String, FunctionCallError> {
        self.services
            .session_manager
            .handle_write_stdin_request(params)
            .await
            .map(|output| output.to_text_output())
            .map_err(FunctionCallError::RespondToModel)
    }

    pub(crate) async fn run_unified_exec_request(
        &self,
        request: crate::unified_exec::UnifiedExecRequest<'_>,
    ) -> Result<crate::unified_exec::UnifiedExecResult, crate::unified_exec::UnifiedExecError> {
        self.services
            .unified_exec_manager
            .handle_request(request)
            .await
    }

    pub async fn interrupt_task(self: &Arc<Self>) {
        info!("interrupt received: abort current task, if any");
        self.abort_all_tasks(TurnAbortReason::Interrupted).await;
    }

    fn interrupt_task_sync(&self) {
        if let Ok(mut active) = self.active_turn.try_lock()
            && let Some(at) = active.as_mut()
        {
            at.try_clear_pending_sync();
            let tasks = at.drain_tasks();
            *active = None;
            for (_sub_id, task) in tasks {
                task.handle.abort();
            }
        }
    }

    pub(crate) fn notifier(&self) -> &UserNotifier {
        &self.services.notifier
    }

    pub(crate) fn user_shell(&self) -> &shell::Shell {
        &self.services.user_shell
    }

    fn show_raw_agent_reasoning(&self) -> bool {
        self.services.show_raw_agent_reasoning
    }
}

impl Drop for Session {
    fn drop(&mut self) {
        self.interrupt_task_sync();
    }
}

// The submission loop serializes user/API operations (`Op`) into the
// single-threaded agent state machine. Instrumentation here should log the
// incoming `sub.id`, `sub.op` discriminant, and any embedded payloads so the
// UI can expose phase boundaries (plan → edit → test → review), task
// lifetimes, approval wait states, and interrupts. Every high-level action
// flows through this dispatcher before touching model state, so capturing the
// queue depth and timestamps here provides the backbone of the visualization.
async fn submission_loop(
    sess: Arc<Session>,
    turn_context: TurnContext,
    config: Arc<Config>,
    rx_sub: Receiver<Submission>,
) {
    // Wrap once to avoid cloning TurnContext for each task.
    let mut turn_context = Arc::new(turn_context);
    // To break out of this loop, send Op::Shutdown.
    while let Ok(sub) = rx_sub.recv().await {
        debug!(?sub, "Submission");
        // Visualization hook: `sub` carries a unique id for every user prompt
        // or control message. Emit an immediate event with `sub.id`,
        // `std::mem::discriminant(&sub.op)`, and serialized arguments (e.g.,
        // pending tool outputs, override knobs) so the UI can open a new
        // timeline row before model calls, tool invocations, or approvals start.
        match sub.op {
            Op::Interrupt => {
                sess.interrupt_task().await;
            }
            Op::OverrideTurnContext {
                cwd,
                approval_policy,
                sandbox_policy,
                model,
                effort,
                summary,
            } => {
                // Recalculate the persistent turn context with provided overrides.
                let prev = Arc::clone(&turn_context);
                let provider = prev.client.get_provider();

                // Effective model + family
                let (effective_model, effective_family) = if let Some(ref m) = model {
                    let fam =
                        find_family_for_model(m).unwrap_or_else(|| config.model_family.clone());
                    (m.clone(), fam)
                } else {
                    (prev.client.get_model(), prev.client.get_model_family())
                };

                // Effective reasoning settings
                let effective_effort = effort.unwrap_or(prev.client.get_reasoning_effort());
                let effective_summary = summary.unwrap_or(prev.client.get_reasoning_summary());

                let auth_manager = prev.client.get_auth_manager();

                // Build updated config for the client
                let mut updated_config = (*config).clone();
                updated_config.model = effective_model.clone();
                updated_config.model_family = effective_family.clone();
                if let Some(model_info) = get_model_info(&effective_family) {
                    updated_config.model_context_window = Some(model_info.context_window);
                }

                let otel_event_manager = prev.client.get_otel_event_manager().with_model(
                    updated_config.model.as_str(),
                    updated_config.model_family.slug.as_str(),
                );

                let client = ModelClient::new(
                    Arc::new(updated_config),
                    auth_manager,
                    otel_event_manager,
                    provider,
                    effective_effort,
                    effective_summary,
                    sess.conversation_id,
                );

                let new_approval_policy = approval_policy.unwrap_or(prev.approval_policy);
                let new_sandbox_policy = sandbox_policy
                    .clone()
                    .unwrap_or(prev.sandbox_policy.clone());
                let new_cwd = cwd.clone().unwrap_or_else(|| prev.cwd.clone());

                let tools_config = ToolsConfig::new(&ToolsConfigParams {
                    model_family: &effective_family,
                    include_plan_tool: config.include_plan_tool,
                    include_apply_patch_tool: config.include_apply_patch_tool,
                    include_web_search_request: config.tools_web_search_request,
                    use_streamable_shell_tool: config.use_experimental_streamable_shell_tool,
                    include_view_image_tool: config.include_view_image_tool,
                    experimental_unified_exec_tool: config.use_experimental_unified_exec_tool,
                });

                let new_turn_context = TurnContext {
                    client,
                    tools_config,
                    user_instructions: prev.user_instructions.clone(),
                    base_instructions: prev.base_instructions.clone(),
                    approval_policy: new_approval_policy,
                    sandbox_policy: new_sandbox_policy.clone(),
                    shell_environment_policy: prev.shell_environment_policy.clone(),
                    cwd: new_cwd.clone(),
                    is_review_mode: false,
                    final_output_json_schema: None,
                };

                // Install the new persistent context for subsequent tasks/turns.
                turn_context = Arc::new(new_turn_context);

                // Optionally persist changes to model / effort
                if cwd.is_some() || approval_policy.is_some() || sandbox_policy.is_some() {
                    sess.record_conversation_items(&[ResponseItem::from(EnvironmentContext::new(
                        cwd,
                        approval_policy,
                        sandbox_policy,
                        // Shell is not configurable from turn to turn
                        None,
                    ))])
                    .await;
                }
            }
            Op::UserInput { items } => {
                turn_context
                    .client
                    .get_otel_event_manager()
                    .user_prompt(&items);
                // Visualization hook: attempting to inject into the active
                // task distinguishes "interruption" vs "new turn" flows. Log
                // `sub.id`, the number of `items` injected, and whether the
                // call to `sess.inject_input` succeeded so the UI can branch the
                // timeline into "continue existing task" vs. "spawn RegularTask".
                // attempt to inject input into current task
                if let Err(items) = sess.inject_input(items).await {
                    // no current task, spawn a new one
                    sess.spawn_task(Arc::clone(&turn_context), sub.id, items, RegularTask)
                        .await;
                }
            }
            Op::UserTurn {
                items,
                cwd,
                approval_policy,
                sandbox_policy,
                model,
                effort,
                summary,
                final_output_json_schema,
            } => {
                turn_context
                    .client
                    .get_otel_event_manager()
                    .user_prompt(&items);
                // attempt to inject input into current task
                if let Err(items) = sess.inject_input(items).await {
                    // Derive a fresh TurnContext for this turn using the provided overrides.
                    let provider = turn_context.client.get_provider();
                    let auth_manager = turn_context.client.get_auth_manager();

                    // Derive a model family for the requested model; fall back to the session's.
                    let model_family = find_family_for_model(&model)
                        .unwrap_or_else(|| config.model_family.clone());

                    // Create a per‑turn Config clone with the requested model/family.
                    let mut per_turn_config = (*config).clone();
                    per_turn_config.model = model.clone();
                    per_turn_config.model_family = model_family.clone();
                    if let Some(model_info) = get_model_info(&model_family) {
                        per_turn_config.model_context_window = Some(model_info.context_window);
                    }

                    let otel_event_manager =
                        turn_context.client.get_otel_event_manager().with_model(
                            per_turn_config.model.as_str(),
                            per_turn_config.model_family.slug.as_str(),
                        );

                    // Build a new client with per‑turn reasoning settings.
                    // Reuse the same provider and session id; auth defaults to env/API key.
                    let client = ModelClient::new(
                        Arc::new(per_turn_config),
                        auth_manager,
                        otel_event_manager,
                        provider,
                        effort,
                        summary,
                        sess.conversation_id,
                    );

                    let fresh_turn_context = TurnContext {
                        client,
                        tools_config: ToolsConfig::new(&ToolsConfigParams {
                            model_family: &model_family,
                            include_plan_tool: config.include_plan_tool,
                            include_apply_patch_tool: config.include_apply_patch_tool,
                            include_web_search_request: config.tools_web_search_request,
                            use_streamable_shell_tool: config
                                .use_experimental_streamable_shell_tool,
                            include_view_image_tool: config.include_view_image_tool,
                            experimental_unified_exec_tool: config
                                .use_experimental_unified_exec_tool,
                        }),
                        user_instructions: turn_context.user_instructions.clone(),
                        base_instructions: turn_context.base_instructions.clone(),
                        approval_policy,
                        sandbox_policy,
                        shell_environment_policy: turn_context.shell_environment_policy.clone(),
                        cwd,
                        is_review_mode: false,
                        final_output_json_schema,
                    };

                    // if the environment context has changed, record it in the conversation history
                    let previous_env_context = EnvironmentContext::from(turn_context.as_ref());
                    let new_env_context = EnvironmentContext::from(&fresh_turn_context);
                    if !new_env_context.equals_except_shell(&previous_env_context) {
                        let env_response_item = ResponseItem::from(new_env_context);
                        sess.record_conversation_items(std::slice::from_ref(&env_response_item))
                            .await;
                        for msg in map_response_item_to_event_messages(
                            &env_response_item,
                            sess.show_raw_agent_reasoning(),
                        ) {
                            let event = Event {
                                id: sub.id.clone(),
                                msg,
                            };
                            sess.send_event(event).await;
                        }
                    }

                    // Install the new persistent context for subsequent tasks/turns.
                    turn_context = Arc::new(fresh_turn_context);

                    // Visualization hook: this spawn records the beginning of a
                    // per-turn plan/edit/test cycle using the freshly patched
                    // TurnContext (model overrides, sandbox changes, schema,
                    // etc.). Emit an event carrying the derived
                    // `turn_context.client.get_model()`,
                    // `turn_context.tools_config`, approval/sandbox policies,
                    // and `final_output_json_schema` so the UI can open a phase
                    // lane that reflects the effective configuration.
                    // no current task, spawn a new one with the per-turn context
                    sess.spawn_task(Arc::clone(&turn_context), sub.id, items, RegularTask)
                        .await;
                }
            }
            Op::ExecApproval { id, decision } => match decision {
                ReviewDecision::Abort => {
                    sess.interrupt_task().await;
                }
                other => {
                    // Visualization hook: approvals unblock sandboxed commands
                    // or apply_patch operations. Emit "approval granted"
                    // markers that include the approval `id`, the exact
                    // `decision`, and the elapsed wait time since the matching
                    // approval request so the UI can show whether the task
                    // resumed successfully afterward.
                    sess.notify_approval(&id, other).await
                }
            },
            Op::PatchApproval { id, decision } => match decision {
                ReviewDecision::Abort => {
                    sess.interrupt_task().await;
                }
                other => {
                    // Visualization hook: approvals unblock sandboxed commands
                    // or apply_patch operations. Emit "approval granted"
                    // markers that include the approval `id`, the exact
                    // `decision`, and the elapsed wait time since the matching
                    // approval request so the UI can show whether the task
                    // resumed successfully afterward.
                    sess.notify_approval(&id, other).await
                }
            },
            Op::AddToHistory { text } => {
                let id = sess.conversation_id;
                let config = config.clone();
                tokio::spawn(async move {
                    if let Err(e) = crate::message_history::append_entry(&text, &id, &config).await
                    {
                        warn!("failed to append to message history: {e}");
                    }
                });
            }

            Op::GetHistoryEntryRequest { offset, log_id } => {
                let config = config.clone();
                let sess_clone = sess.clone();
                let sub_id = sub.id.clone();

                tokio::spawn(async move {
                    // Run lookup in blocking thread because it does file IO + locking.
                    let entry_opt = tokio::task::spawn_blocking(move || {
                        crate::message_history::lookup(log_id, offset, &config)
                    })
                    .await
                    .unwrap_or(None);

                    let event = Event {
                        id: sub_id,
                        msg: EventMsg::GetHistoryEntryResponse(
                            crate::protocol::GetHistoryEntryResponseEvent {
                                offset,
                                log_id,
                                entry: entry_opt.map(|e| {
                                    codex_protocol::message_history::HistoryEntry {
                                        conversation_id: e.session_id,
                                        ts: e.ts,
                                        text: e.text,
                                    }
                                }),
                            },
                        ),
                    };

                    sess_clone.send_event(event).await;
                });
            }
            Op::ListMcpTools => {
                let sub_id = sub.id.clone();

                // This is a cheap lookup from the connection manager's cache.
                let tools = sess.services.mcp_connection_manager.list_all_tools();
                let event = Event {
                    id: sub_id,
                    msg: EventMsg::McpListToolsResponse(
                        crate::protocol::McpListToolsResponseEvent { tools },
                    ),
                };
                sess.send_event(event).await;
            }
            Op::ListCustomPrompts => {
                let sub_id = sub.id.clone();

                let custom_prompts: Vec<CustomPrompt> =
                    if let Some(dir) = crate::custom_prompts::default_prompts_dir() {
                        crate::custom_prompts::discover_prompts_in(&dir).await
                    } else {
                        Vec::new()
                    };

                let event = Event {
                    id: sub_id,
                    msg: EventMsg::ListCustomPromptsResponse(ListCustomPromptsResponseEvent {
                        custom_prompts,
                    }),
                };
                sess.send_event(event).await;
            }
            Op::Compact => {
                // Attempt to inject input into current task
                if let Err(items) = sess
                    .inject_input(vec![InputItem::Text {
                        text: compact::SUMMARIZATION_PROMPT.to_string(),
                    }])
                    .await
                {
                    // Visualization hook: compaction runs as its own task to
                    // recover context window headroom. Emit an event that logs
                    // the triggering token counts, `sub.id`, and the prompt
                    // items that will be summarized so the UI can show why
                    // tool/model calls were paused.
                    sess.spawn_task(Arc::clone(&turn_context), sub.id, items, CompactTask)
                        .await;
                }
            }
            Op::Shutdown => {
                sess.abort_all_tasks(TurnAbortReason::Interrupted).await;
                info!("Shutting down Codex instance");

                // Gracefully flush and shutdown rollout recorder on session end so tests
                // that inspect the rollout file do not race with the background writer.
                let recorder_opt = {
                    let mut guard = sess.services.rollout.lock().await;
                    guard.take()
                };
                if let Some(rec) = recorder_opt
                    && let Err(e) = rec.shutdown().await
                {
                    warn!("failed to shutdown rollout recorder: {e}");
                    let event = Event {
                        id: sub.id.clone(),
                        msg: EventMsg::Error(ErrorEvent {
                            message: "Failed to shutdown rollout recorder".to_string(),
                        }),
                    };
                    sess.send_event(event).await;
                }

                let event = Event {
                    id: sub.id.clone(),
                    msg: EventMsg::ShutdownComplete,
                };
                sess.send_event(event).await;
                break;
            }
            Op::GetPath => {
                let sub_id = sub.id.clone();
                // Flush rollout writes before returning the path so readers observe a consistent file.
                let (path, rec_opt) = {
                    let guard = sess.services.rollout.lock().await;
                    match guard.as_ref() {
                        Some(rec) => (rec.get_rollout_path(), Some(rec.clone())),
                        None => {
                            error!("rollout recorder not found");
                            continue;
                        }
                    }
                };
                if let Some(rec) = rec_opt
                    && let Err(e) = rec.flush().await
                {
                    warn!("failed to flush rollout recorder before GetHistory: {e}");
                }
                let event = Event {
                    id: sub_id.clone(),
                    msg: EventMsg::ConversationPath(ConversationPathResponseEvent {
                        conversation_id: sess.conversation_id,
                        path,
                    }),
                };
                sess.send_event(event).await;
            }
            Op::Review { review_request } => {
                // Visualization hook: Review tasks spin up a dedicated child
                // session with isolated history. Emit an event with the
                // `sub.id`, `review_request` metadata (target files, diffs),
                // and parent turn identifiers so the UI can open a "review"
                // lane and later collapse back once `ExitedReviewMode` fires.
                spawn_review_thread(
                    sess.clone(),
                    config.clone(),
                    turn_context.clone(),
                    sub.id,
                    review_request,
                )
                .await;
            }
            _ => {
                // Ignore unknown ops; enum is non_exhaustive to allow extensions.
            }
        }
    }
    debug!("Agent loop exited");
}

/// Spawn a review thread using the given prompt.
async fn spawn_review_thread(
    sess: Arc<Session>,
    config: Arc<Config>,
    parent_turn_context: Arc<TurnContext>,
    sub_id: String,
    review_request: ReviewRequest,
) {
    let model = config.review_model.clone();
    let review_model_family = find_family_for_model(&model)
        .unwrap_or_else(|| parent_turn_context.client.get_model_family());
    let tools_config = ToolsConfig::new(&ToolsConfigParams {
        model_family: &review_model_family,
        include_plan_tool: false,
        include_apply_patch_tool: config.include_apply_patch_tool,
        include_web_search_request: false,
        use_streamable_shell_tool: false,
        include_view_image_tool: false,
        experimental_unified_exec_tool: config.use_experimental_unified_exec_tool,
    });

    let base_instructions = REVIEW_PROMPT.to_string();
    let review_prompt = review_request.prompt.clone();
    let provider = parent_turn_context.client.get_provider();
    let auth_manager = parent_turn_context.client.get_auth_manager();
    let model_family = review_model_family.clone();

    // Build per‑turn client with the requested model/family.
    let mut per_turn_config = (*config).clone();
    per_turn_config.model = model.clone();
    per_turn_config.model_family = model_family.clone();
    per_turn_config.model_reasoning_effort = Some(ReasoningEffortConfig::Low);
    per_turn_config.model_reasoning_summary = ReasoningSummaryConfig::Detailed;
    if let Some(model_info) = get_model_info(&model_family) {
        per_turn_config.model_context_window = Some(model_info.context_window);
    }

    let otel_event_manager = parent_turn_context
        .client
        .get_otel_event_manager()
        .with_model(
            per_turn_config.model.as_str(),
            per_turn_config.model_family.slug.as_str(),
        );

    let per_turn_config = Arc::new(per_turn_config);
    let client = ModelClient::new(
        per_turn_config.clone(),
        auth_manager,
        otel_event_manager,
        provider,
        per_turn_config.model_reasoning_effort,
        per_turn_config.model_reasoning_summary,
        sess.conversation_id,
    );

    let review_turn_context = TurnContext {
        client,
        tools_config,
        user_instructions: None,
        base_instructions: Some(base_instructions.clone()),
        approval_policy: parent_turn_context.approval_policy,
        sandbox_policy: parent_turn_context.sandbox_policy.clone(),
        shell_environment_policy: parent_turn_context.shell_environment_policy.clone(),
        cwd: parent_turn_context.cwd.clone(),
        is_review_mode: true,
        final_output_json_schema: None,
    };

    // Seed the child task with the review prompt as the initial user message.
    let input: Vec<InputItem> = vec![InputItem::Text {
        text: format!("{base_instructions}\n\n---\n\nNow, here's your task: {review_prompt}"),
    }];
    let tc = Arc::new(review_turn_context);

    // Clone sub_id for the upcoming announcement before moving it into the task.
    let sub_id_for_event = sub_id.clone();
    sess.spawn_task(tc.clone(), sub_id, input, ReviewTask).await;

    // Announce entering review mode so UIs can switch modes.
    sess.send_event(Event {
        id: sub_id_for_event,
        msg: EventMsg::EnteredReviewMode(review_request),
    })
    .await;
}

/// Takes a user message as input and runs a loop where, at each turn, the model
/// replies with either:
///
/// - requested function calls
/// - an assistant message
///
/// While it is possible for the model to return multiple of these items in a
/// single turn, in practice, we generally one item per turn:
///
/// - If the model requests a function call, we execute it and send the output
///   back to the model in the next turn.
/// - If the model sends only an assistant message, we record it in the
///   conversation history and consider the task complete.
///
/// Review mode: when `turn_context.is_review_mode` is true, the turn runs in an
/// isolated in-memory thread without the parent session's prior history or
/// user_instructions. Emits ExitedReviewMode upon final review message.
pub(crate) async fn run_task(
    sess: Arc<Session>,
    turn_context: Arc<TurnContext>,
    sub_id: String,
    input: Vec<InputItem>,
) -> Option<String> {
    if input.is_empty() {
        return None;
    }
    // Visualization hook: TaskStarted kicks off a new run loop. Emit an event
    // carrying `sub_id`, `turn_context.client.get_model()`, reasoning knobs,
    // and the serialized `input` so downstream latency metrics (model call
    // duration, approval wait, tool runtime) can be derived relative to this
    // moment.
    let event = Event {
        id: sub_id.clone(),
        msg: EventMsg::TaskStarted(TaskStartedEvent {
            model_context_window: turn_context.client.get_model_context_window(),
        }),
    };
    sess.send_event(event).await;
    let input_serialized = serde_json::to_value(&input).unwrap_or(Value::Null);
    let initial_input_for_turn: ResponseInputItem = ResponseInputItem::from(input);
    sess.emit_with_state(
        "task_started",
        json!({
            "subId": sub_id,
            "model": turn_context.client.get_model(),
            "reasoningEffort": turn_context.client.get_reasoning_effort(),
            "reasoningSummary": turn_context.client.get_reasoning_summary(),
            "input": input_serialized,
            "cwd": turn_context.cwd.display().to_string(),
        }),
    )
    .await;
    // For review threads, keep an isolated in-memory history so the
    // model sees a fresh conversation without the parent session's history.
    // For normal turns, continue recording to the session history as before.
    let is_review_mode = turn_context.is_review_mode;
    let mut review_thread_history: Vec<ResponseItem> = Vec::new();
    if is_review_mode {
        // Seed review threads with environment context so the model knows the working directory.
        review_thread_history.extend(sess.build_initial_context(turn_context.as_ref()));
        review_thread_history.push(initial_input_for_turn.into());
    } else {
        // Visualization hook: recording the user input updates both the in
        // memory history and the rollout file. Emit an event with the
        // serialized `initial_input_for_turn` (including role + content
        // metadata) so the UI can surface "memory updated" markers tied to
        // AGENTS.md derived prompts.
        sess.record_input_and_rollout_usermsg(&initial_input_for_turn)
            .await;
    }

    let mut last_agent_message: Option<String> = None;
    // Although from the perspective of codex.rs, TurnDiffTracker has the lifecycle of a Task which contains
    // many turns, from the perspective of the user, it is a single turn.
    // Visualization hook: expose this tracker so the UI can present a
    // chronological diff timeline (edit → test) alongside tool executions and
    // final commits. Log the tracker id plus per-file diff metadata when
    // snapshots are requested so visual diff lanes can stay in sync.
    let turn_diff_tracker = Arc::new(tokio::sync::Mutex::new(TurnDiffTracker::new()));
    let mut auto_compact_recently_attempted = false;

    loop {
        // Note that pending_input would be something like a message the user
        // submitted through the UI while the model was running. Though the UI
        // may support this, the model might not.
        let pending_input = sess
            .get_pending_input()
            .await
            .into_iter()
            .map(ResponseItem::from)
            .collect::<Vec<ResponseItem>>();

        // Construct the input that we will send to the model.
        //
        // - For review threads, use the isolated in-memory history so the
        //   model sees a fresh conversation (no parent history/user_instructions).
        //
        // - For normal turns, use the session's full history. When using the
        //   chat completions API (or ZDR clients), the model needs the full
        //   conversation history on each turn. The rollout file, however, should
        //   only record the new items that originated in this turn so that it
        //   represents an append-only log without duplicates.
        // Visualization hook: `turn_input` represents the full prompt payload
        // that will be sent to the LLM this turn (history, pending user input,
        // AGENTS.md instructions, plan/test diffs). Snapshot each
        // `ResponseItem` with its role/call_id and annotate the source (session
        // history vs. pending_input vs. injected tool output) so the UI can
        // reconstruct the composite prompt and diff it across turns.
        let turn_input: Vec<ResponseItem> = if is_review_mode {
            if !pending_input.is_empty() {
                review_thread_history.extend(pending_input);
            }
            review_thread_history.clone()
        } else {
            sess.record_conversation_items(&pending_input).await;
            sess.turn_input_with_history(pending_input).await
        };

        // Visualization hook: `turn_input_messages` flattens assistant/user
        // utterances so inspectors can preview the raw text that will enter the
        // LLM. Capture these strings alongside their originating `ResponseItem`
        // indices to power prompt previews.
        let turn_input_messages: Vec<String> = turn_input
            .iter()
            .filter_map(|item| match item {
                ResponseItem::Message { content, .. } => Some(content),
                _ => None,
            })
            .flat_map(|content| {
                content.iter().filter_map(|item| match item {
                    ContentItem::OutputText { text } => Some(text.clone()),
                    _ => None,
                })
            })
            .collect();
        // Visualization hook: this is the tight turn loop that issues a single
        // streaming request to the model and reacts to tool calls. Emit a
        // "turn started" marker containing `sub_id`, the prompt hash, and
        // `turn_input_messages` so latency/token charts can align with the raw
        // prompt content.
        match run_turn(
            Arc::clone(&sess),
            Arc::clone(&turn_context),
            Arc::clone(&turn_diff_tracker),
            sub_id.clone(),
            turn_input,
        )
        .await
        {
            Ok(turn_output) => {
                let TurnRunResult {
                    processed_items,
                    total_token_usage,
                } = turn_output;
                let limit = turn_context
                    .client
                    .get_auto_compact_token_limit()
                    .unwrap_or(i64::MAX);
                // Visualization hook: compare `total_token_usage` with
                // `limit` to drive a "context pressure" gauge. Emit the raw
                // `TokenUsage` fields (prompt/output/total) plus the computed
                // `limit` so guardrail events can explain why the agent pivoted
                // or triggered compaction.
                let total_usage_tokens = total_token_usage
                    .as_ref()
                    .map(TokenUsage::tokens_in_context_window);
                let token_limit_reached = total_usage_tokens
                    .map(|tokens| (tokens as i64) >= limit)
                    .unwrap_or(false);
                let mut items_to_record_in_conversation_history = Vec::<ResponseItem>::new();
                let mut responses = Vec::<ResponseInputItem>::new();
                for processed_response_item in processed_items {
                    let ProcessedResponseItem { item, response } = processed_response_item;
                    match (&item, &response) {
                        (ResponseItem::Message { role, .. }, None) if role == "assistant" => {
                            // If the model returned a message, we need to record it.
                            items_to_record_in_conversation_history.push(item);
                        }
                        (
                            ResponseItem::LocalShellCall { .. },
                            Some(ResponseInputItem::FunctionCallOutput { call_id, output }),
                        ) => {
                            items_to_record_in_conversation_history.push(item);
                            items_to_record_in_conversation_history.push(
                                ResponseItem::FunctionCallOutput {
                                    call_id: call_id.clone(),
                                    output: output.clone(),
                                },
                            );
                        }
                        (
                            ResponseItem::FunctionCall { .. },
                            Some(ResponseInputItem::FunctionCallOutput { call_id, output }),
                        ) => {
                            items_to_record_in_conversation_history.push(item);
                            items_to_record_in_conversation_history.push(
                                ResponseItem::FunctionCallOutput {
                                    call_id: call_id.clone(),
                                    output: output.clone(),
                                },
                            );
                        }
                        (
                            ResponseItem::CustomToolCall { .. },
                            Some(ResponseInputItem::CustomToolCallOutput { call_id, output }),
                        ) => {
                            items_to_record_in_conversation_history.push(item);
                            items_to_record_in_conversation_history.push(
                                ResponseItem::CustomToolCallOutput {
                                    call_id: call_id.clone(),
                                    output: output.clone(),
                                },
                            );
                        }
                        (
                            ResponseItem::FunctionCall { .. },
                            Some(ResponseInputItem::McpToolCallOutput { call_id, result }),
                        ) => {
                            items_to_record_in_conversation_history.push(item);
                            let output = match result {
                                Ok(call_tool_result) => {
                                    convert_call_tool_result_to_function_call_output_payload(
                                        call_tool_result,
                                    )
                                }
                                Err(err) => FunctionCallOutputPayload {
                                    content: err.clone(),
                                    success: Some(false),
                                },
                            };
                            items_to_record_in_conversation_history.push(
                                ResponseItem::FunctionCallOutput {
                                    call_id: call_id.clone(),
                                    output,
                                },
                            );
                        }
                        (
                            ResponseItem::Reasoning {
                                id,
                                summary,
                                content,
                                encrypted_content,
                            },
                            None,
                        ) => {
                            items_to_record_in_conversation_history.push(ResponseItem::Reasoning {
                                id: id.clone(),
                                summary: summary.clone(),
                                content: content.clone(),
                                encrypted_content: encrypted_content.clone(),
                            });
                        }
                        _ => {
                            warn!("Unexpected response item: {item:?} with response: {response:?}");
                        }
                    };
                    if let Some(response) = response {
                        responses.push(response);
                    }
                }

                // Only attempt to take the lock if there is something to record.
                if !items_to_record_in_conversation_history.is_empty() {
                    if is_review_mode {
                        review_thread_history
                            .extend(items_to_record_in_conversation_history.clone());
                    } else {
                        sess.record_conversation_items(&items_to_record_in_conversation_history)
                            .await;
                    }
                }

                if token_limit_reached {
                    // Visualization hook: hitting the limit signals high
                    // context pressure. Emit an event when we enter the
                    // summarization loop that captures `total_usage_tokens`,
                    // `limit`, and whether `auto_compact_recently_attempted`
                    // was already true so the UI can plot compaction attempts
                    // and their outcomes.
                    if auto_compact_recently_attempted {
                        let limit_str = limit.to_string();
                        let current_tokens = total_usage_tokens
                            .map(|tokens| tokens.to_string())
                            .unwrap_or_else(|| "unknown".to_string());
                        let event = Event {
                            id: sub_id.clone(),
                            msg: EventMsg::Error(ErrorEvent {
                                message: format!(
                                    "Conversation is still above the token limit after automatic summarization (limit {limit_str}, current {current_tokens}). Please start a new session or trim your input."
                                ),
                            }),
                        };
                        sess.send_event(event).await;
                        break;
                    }
                    auto_compact_recently_attempted = true;
                    compact::run_inline_auto_compact_task(sess.clone(), turn_context.clone()).await;
                    continue;
                }

                auto_compact_recently_attempted = false;

                if responses.is_empty() {
                    last_agent_message = get_last_assistant_message_from_turn(
                        &items_to_record_in_conversation_history,
                    );
                    sess.notifier()
                        .notify(&UserNotification::AgentTurnComplete {
                            turn_id: sub_id.clone(),
                            input_messages: turn_input_messages,
                            last_assistant_message: last_agent_message.clone(),
                        });
                    break;
                }
                continue;
            }
            Err(e) => {
                info!("Turn error: {e:#}");
                let event = Event {
                    id: sub_id.clone(),
                    msg: EventMsg::Error(ErrorEvent {
                        message: e.to_string(),
                    }),
                };
                sess.send_event(event).await;
                // let the user continue the conversation
                break;
            }
        }
    }

    // If this was a review thread and we have a final assistant message,
    // try to parse it as a ReviewOutput.
    //
    // If parsing fails, construct a minimal ReviewOutputEvent using the plain
    // text as the overall explanation. Else, just exit review mode with None.
    //
    // Emits an ExitedReviewMode event with the parsed review output.
    if turn_context.is_review_mode {
        exit_review_mode(
            sess.clone(),
            sub_id.clone(),
            last_agent_message.as_deref().map(parse_review_output_event),
        )
        .await;
    }

    last_agent_message
}

/// Parse the review output; when not valid JSON, build a structured
/// fallback that carries the plain text as the overall explanation.
///
/// Returns: a ReviewOutputEvent parsed from JSON or a fallback populated from text.
fn parse_review_output_event(text: &str) -> ReviewOutputEvent {
    // Try direct parse first
    if let Ok(ev) = serde_json::from_str::<ReviewOutputEvent>(text) {
        return ev;
    }
    // If wrapped in markdown fences or extra prose, attempt to extract the first JSON object
    if let (Some(start), Some(end)) = (text.find('{'), text.rfind('}'))
        && start < end
        && let Some(slice) = text.get(start..=end)
        && let Ok(ev) = serde_json::from_str::<ReviewOutputEvent>(slice)
    {
        return ev;
    }
    // Not JSON – return a structured ReviewOutputEvent that carries
    // the plain text as the overall explanation.
    ReviewOutputEvent {
        overall_explanation: text.to_string(),
        ..Default::default()
    }
}

async fn run_turn(
    sess: Arc<Session>,
    turn_context: Arc<TurnContext>,
    turn_diff_tracker: SharedTurnDiffTracker,
    sub_id: String,
    input: Vec<ResponseItem>,
) -> CodexResult<TurnRunResult> {
    // Visualization hook: snapshot the MCP/tool catalog each turn so the UI
    // can display which schemas/versions were available when a tool call was
    // proposed. Log the tool id, schema hash/version, and connection metadata
    // so provenance can be shown alongside tool errors.
    let mcp_tools = sess.services.mcp_connection_manager.list_all_tools();
    let router = Arc::new(ToolRouter::from_config(
        &turn_context.tools_config,
        Some(mcp_tools),
    ));

    let model_supports_parallel = turn_context
        .client
        .get_model_family()
        .supports_parallel_tool_calls;
    let parallel_tool_calls = model_supports_parallel;
<<<<<<< HEAD
=======
    let available_tools = router
        .specs()
        .iter()
        .map(|spec| spec.name().to_string())
        .collect::<Vec<_>>();
    sess.emit_with_state(
        "tool_catalog_snapshot",
        json!({
            "subId": sub_id,
            "tools": available_tools,
            "parallelToolCallsEnabled": parallel_tool_calls,
        }),
    )
    .await;
>>>>>>> 3b0207ff
    // Visualization hook: this prompt object is the exact LLM request payload
    // (messages, tool specs, streaming flags, JSON schema). Capture the full
    // `prompt.input` (with role/source annotations), `prompt.tools`
    // definitions, `parallel_tool_calls`, and reasoning/sampling knobs so the
    // browser timeline can render an "LLM request envelope".
    let prompt = Prompt {
        input,
        tools: router.specs(),
        parallel_tool_calls,
        base_instructions_override: turn_context.base_instructions.clone(),
        output_schema: turn_context.final_output_json_schema.clone(),
    };
    let prompt_input_value = serde_json::to_value(&prompt.input).unwrap_or(Value::Null);
    let base_override = prompt.base_instructions_override.clone();
    let output_schema = prompt.output_schema.clone();
    sess.emit_with_state(
        "llm_prompt_prepared",
        json!({
            "subId": sub_id,
            "model": turn_context.client.get_model(),
            "parallelToolCalls": parallel_tool_calls,
            "input": prompt_input_value,
            "baseInstructionsOverride": base_override,
            "outputSchema": output_schema,
        }),
    )
    .await;

    let mut retries = 0;
    // Visualization hook: record retry attempts and elapsed time so latency
    // charts can annotate disconnects, backoff windows, and retry budgets.
    // Emit telemetry with the `retries` count, `max_retries`, error variant,
    // and computed `delay` for each loop iteration.
    loop {
        match try_run_turn(
            Arc::clone(&router),
            Arc::clone(&sess),
            Arc::clone(&turn_context),
            Arc::clone(&turn_diff_tracker),
            &sub_id,
            &prompt,
        )
        .await
        {
            Ok(output) => {
                let processed_count = output.processed_items.len();
                let token_usage = output.total_token_usage.clone();
                sess.emit_with_state(
                    "llm_response_complete",
                    json!({
                        "subId": sub_id,
                        "processedItemCount": processed_count,
                        "tokenUsage": token_usage,
                    }),
                )
                .await;
                return Ok(output);
            }
            Err(CodexErr::Interrupted) => return Err(CodexErr::Interrupted),
            Err(CodexErr::EnvVar(var)) => return Err(CodexErr::EnvVar(var)),
            Err(e @ CodexErr::Fatal(_)) => return Err(e),
            Err(e @ CodexErr::ContextWindowExceeded) => {
                sess.set_total_tokens_full(&sub_id, &turn_context).await;
                return Err(e);
            }
            Err(CodexErr::UsageLimitReached(e)) => {
                let rate_limits = e.rate_limits.clone();
                if let Some(rate_limits) = rate_limits {
                    sess.update_rate_limits(&sub_id, rate_limits).await;
                }
                return Err(CodexErr::UsageLimitReached(e));
            }
            Err(CodexErr::UsageNotIncluded) => return Err(CodexErr::UsageNotIncluded),
            Err(e) => {
                // Use the configured provider-specific stream retry budget.
                let max_retries = turn_context.client.get_provider().stream_max_retries();
                if retries < max_retries {
                    retries += 1;
                    let delay = match e {
                        CodexErr::Stream(_, Some(delay)) => delay,
                        _ => backoff(retries),
                    };
                    warn!(
                        "stream disconnected - retrying turn ({retries}/{max_retries} in {delay:?})...",
                    );

                    // Surface retry information to any UI/front‑end so the
                    // user understands what is happening instead of staring
                    // at a seemingly frozen screen.
                    // Visualization hook: forward this message (including the
                    // formatted error text, `retries`, `max_retries`, and
                    // `delay`) to the live timeline so we can show
                    // guardrail/latency bars for each retry attempt alongside
                    // cumulative wall-clock time.
                    sess.notify_stream_error(
                        &sub_id,
                        format!(
                            "stream error: {e}; retrying {retries}/{max_retries} in {delay:?}…"
                        ),
                    )
                    .await;
                    sess.emit_with_state(
                        "llm_retry_scheduled",
                        json!({
                            "subId": sub_id,
                            "error": format!("{e:?}"),
                            "retries": retries,
                            "maxRetries": max_retries,
                            "delayMs": delay.as_millis(),
                        }),
                    )
                    .await;

                    tokio::time::sleep(delay).await;
                } else {
                    return Err(e);
                }
            }
        }
    }
}

/// When the model is prompted, it returns a stream of events. Some of these
/// events map to a `ResponseItem`. A `ResponseItem` may need to be
/// "handled" such that it produces a `ResponseInputItem` that needs to be
/// sent back to the model on the next turn.
#[derive(Debug)]
pub(crate) struct ProcessedResponseItem {
    pub(crate) item: ResponseItem,
    pub(crate) response: Option<ResponseInputItem>,
}

#[derive(Debug)]
struct TurnRunResult {
    processed_items: Vec<ProcessedResponseItem>,
    total_token_usage: Option<TokenUsage>,
}

async fn try_run_turn(
    router: Arc<ToolRouter>,
    sess: Arc<Session>,
    turn_context: Arc<TurnContext>,
    turn_diff_tracker: SharedTurnDiffTracker,
    sub_id: &str,
    prompt: &Prompt,
) -> CodexResult<TurnRunResult> {
    // call_ids that are part of this response.
    let completed_call_ids = prompt
        .input
        .iter()
        .filter_map(|ri| match ri {
            ResponseItem::FunctionCallOutput { call_id, .. } => Some(call_id),
            ResponseItem::LocalShellCall {
                call_id: Some(call_id),
                ..
            } => Some(call_id),
            ResponseItem::CustomToolCallOutput { call_id, .. } => Some(call_id),
            _ => None,
        })
        .collect::<Vec<_>>();

    // call_ids that were pending but are not part of this response.
    // This usually happens because the user interrupted the model before we responded to one of its tool calls
    // and then the user sent a follow-up message.
    let missing_calls = {
        prompt
            .input
            .iter()
            .filter_map(|ri| match ri {
                ResponseItem::FunctionCall { call_id, .. } => Some(call_id),
                ResponseItem::LocalShellCall {
                    call_id: Some(call_id),
                    ..
                } => Some(call_id),
                ResponseItem::CustomToolCall { call_id, .. } => Some(call_id),
                _ => None,
            })
            .filter_map(|call_id| {
                if completed_call_ids.contains(&call_id) {
                    None
                } else {
                    Some(call_id.clone())
                }
            })
            .map(|call_id| ResponseItem::CustomToolCallOutput {
                call_id,
                output: "aborted".to_string(),
            })
            .collect::<Vec<_>>()
    };
    let prompt: Cow<Prompt> = if missing_calls.is_empty() {
        Cow::Borrowed(prompt)
    } else {
        // Add the synthetic aborted missing calls to the beginning of the input to ensure all call ids have responses.
        let input = [missing_calls, prompt.input.clone()].concat();
        Cow::Owned(Prompt {
            input,
            ..prompt.clone()
        })
    };

    // Visualization hook: persisting the turn context creates a durable audit
    // trail of the agent's working directory, sandbox, and reasoning knobs.
    // Emit a timeline event containing the serialized `TurnContextItem` so the
    // UI can correlate context-window pressure against cwd, approval policy,
    // sandbox policy, and reasoning settings over time.
    let rollout_item = RolloutItem::TurnContext(TurnContextItem {
        cwd: turn_context.cwd.clone(),
        approval_policy: turn_context.approval_policy,
        sandbox_policy: turn_context.sandbox_policy.clone(),
        model: turn_context.client.get_model(),
        effort: turn_context.client.get_reasoning_effort(),
        summary: turn_context.client.get_reasoning_summary(),
    });
    sess.persist_rollout_items(&[rollout_item]).await;
<<<<<<< HEAD
=======
    sess.emit_with_state(
        "turn_context_persisted",
        json!({
            "subId": sub_id,
            "cwd": turn_context.cwd.display().to_string(),
            "approvalPolicy": turn_context.approval_policy,
            "sandboxPolicy": turn_context.sandbox_policy.clone(),
            "model": turn_context.client.get_model(),
            "reasoningEffort": turn_context.client.get_reasoning_effort(),
            "reasoningSummary": turn_context.client.get_reasoning_summary(),
        }),
    )
    .await;
>>>>>>> 3b0207ff
    // Visualization hook: this stream() call is the precise LLM request.
    // Capture the instant it begins and include the serialized `prompt` so
    // latency can be measured until the corresponding `ResponseEvent::Completed`
    // arrives while showing the raw payload that was transmitted.
<<<<<<< HEAD
    let mut stream = turn_context.client.clone().stream(&prompt).await?;
=======
    let prompt_ref = prompt.as_ref();
    let mut stream = turn_context.client.clone().stream(prompt_ref).await?;
    sess.emit_with_state(
        "llm_stream_started",
        json!({
            "subId": sub_id,
            "promptInputCount": prompt_ref.input.len(),
            "toolCount": prompt_ref.tools.len(),
            "parallelToolCalls": prompt_ref.parallel_tool_calls,
        }),
    )
    .await;
>>>>>>> 3b0207ff

    let mut output = Vec::new();
    // Visualization hook: ToolCallRuntime orchestrates concurrent tool
    // execution. Track its lifecycle by logging tool names, `call_id`s,
    // argument payloads, stdout/stderr streams, approval waits, and retry
    // metadata so the UI can display per-tool statuses.
    let mut tool_runtime = ToolCallRuntime::new(
        Arc::clone(&router),
        Arc::clone(&sess),
        Arc::clone(&turn_context),
        Arc::clone(&turn_diff_tracker),
        sub_id.to_string(),
    );

    loop {
        // Poll the next item from the model stream. We must inspect *both* Ok and Err
        // cases so that transient stream failures (e.g., dropped SSE connection before
        // `response.completed`) bubble up and trigger the caller's retry logic.
        let event = stream.next().await;
        let event = match event {
            Some(event) => event,
            None => {
                tool_runtime.abort_all();
                return Err(CodexErr::Stream(
                    "stream closed before response.completed".into(),
                    None,
                ));
            }
        };

        let event = match event {
            Ok(ev) => ev,
            Err(e) => {
                tool_runtime.abort_all();
                // Propagate the underlying stream error to the caller (run_turn), which
                // will apply the configured `stream_max_retries` policy.
                return Err(e);
            }
        };

        match event {
            ResponseEvent::Created => {}
            ResponseEvent::OutputItemDone(item) => {
                // Visualization hook: tool call proposals surface here. Emit an
                // event with `call.tool_name`, `call.call_id`, argument JSON,
                // and the assigned `index` so the UI can draw per-call
                // lifecycles (proposed → running → completed/failed) and show
                // argument previews for debugging.
                match ToolRouter::build_tool_call(sess.as_ref(), item.clone()) {
                    Ok(Some(call)) => {
                        let payload_preview = call.payload.log_payload().into_owned();
                        tracing::info!("ToolCall: {} {}", call.tool_name, payload_preview);
                        let index = output.len();
                        output.push(ProcessedResponseItem {
                            item,
                            response: None,
                        });
                        tool_runtime
                            .handle_tool_call(call, index, output.as_mut_slice())
                            .await?;
                    }
                    Ok(None) => {
                        let response = handle_non_tool_response_item(
                            Arc::clone(&sess),
                            Arc::clone(&turn_context),
                            sub_id,
                            item.clone(),
                        )
                        .await?;
                        output.push(ProcessedResponseItem { item, response });
                    }
                    Err(FunctionCallError::MissingLocalShellCallId) => {
                        let msg = "LocalShellCall without call_id or id";
                        turn_context
                            .client
                            .get_otel_event_manager()
                            .log_tool_failed("local_shell", msg);
                        error!(msg);

                        let response = ResponseInputItem::FunctionCallOutput {
                            call_id: String::new(),
                            output: FunctionCallOutputPayload {
                                content: msg.to_string(),
                                success: None,
                            },
                        };
                        output.push(ProcessedResponseItem {
                            item,
                            response: Some(response),
                        });
                    }
                    Err(FunctionCallError::RespondToModel(message)) => {
                        let response = ResponseInputItem::FunctionCallOutput {
                            call_id: String::new(),
                            output: FunctionCallOutputPayload {
                                content: message,
                                success: None,
                            },
                        };
                        output.push(ProcessedResponseItem {
                            item,
                            response: Some(response),
                        });
                    }
                    Err(FunctionCallError::Fatal(message)) => {
                        return Err(CodexErr::Fatal(message));
                    }
                }
            }
            ResponseEvent::WebSearchCallBegin { call_id } => {
                let _ = sess
                    .tx_event
                    .send(Event {
                        id: sub_id.to_string(),
                        msg: EventMsg::WebSearchBegin(WebSearchBeginEvent { call_id }),
                    })
                    .await;
            }
            ResponseEvent::RateLimits(snapshot) => {
                // Update internal state with latest rate limits, but defer sending until
                // token usage is available to avoid duplicate TokenCount events.
                // Visualization hook: stash this snapshot so the UI can render
                // a rate-limit chart alongside token consumption per turn. Log
                // the full `RateLimitSnapshot` (limit, remaining, reset) to
                // drive accurate quota visualizations.
                sess.update_rate_limits(sub_id, snapshot).await;
            }
            ResponseEvent::Completed {
                response_id: _,
                token_usage,
            } => {
                // Visualization hook: Completed marks the end of the model
                // stream. Emit an event with `token_usage`, elapsed stream
                // duration, and accumulated diff summaries to drive usage and
                // throughput charts.
                sess.update_token_usage_info(sub_id, turn_context.as_ref(), token_usage.as_ref())
                    .await;

                tool_runtime.resolve_pending(output.as_mut_slice()).await?;

                let unified_diff = {
                    let mut tracker = turn_diff_tracker.lock().await;
                    tracker.get_unified_diff()
                };
                if let Ok(Some(unified_diff)) = unified_diff {
                    let msg = EventMsg::TurnDiff(TurnDiffEvent { unified_diff });
                    let event = Event {
                        id: sub_id.to_string(),
                        msg,
                    };
                    sess.send_event(event).await;
                }

                let result = TurnRunResult {
                    processed_items: output,
                    total_token_usage: token_usage.clone(),
                };

                return Ok(result);
            }
            ResponseEvent::OutputTextDelta(delta) => {
                // In review child threads, suppress assistant text deltas; the
                // UI will show a selection popup from the final ReviewOutput.
                if !turn_context.is_review_mode {
                    // Visualization hook: forward streaming assistant text so
                    // the UI can render live deltas synchronized with tool
                    // activity and reasoning traces. Include the raw `delta`
                    // text and offset indices for accurate playback.
                    let event = Event {
                        id: sub_id.to_string(),
                        msg: EventMsg::AgentMessageDelta(AgentMessageDeltaEvent { delta }),
                    };
                    sess.send_event(event).await;
                } else {
                    trace!("suppressing OutputTextDelta in review mode");
                }
            }
            ResponseEvent::ReasoningSummaryDelta(delta) => {
                // Visualization hook: reasoning deltas power the "thought
                // bubble" lane. Log the structured `delta` segments and their
                // timestamps relative to tool calls to highlight cause/effect.
                let event = Event {
                    id: sub_id.to_string(),
                    msg: EventMsg::AgentReasoningDelta(AgentReasoningDeltaEvent { delta }),
                };
                sess.send_event(event).await;
            }
            ResponseEvent::ReasoningSummaryPartAdded => {
                // Visualization hook: treat section breaks as structural cues
                // for the reasoning timeline (e.g., plan → edit transitions).
                // Emit the zero-argument event with a precise timestamp for
                // segmenting the reasoning lane.
                let event = Event {
                    id: sub_id.to_string(),
                    msg: EventMsg::AgentReasoningSectionBreak(AgentReasoningSectionBreakEvent {}),
                };
                sess.send_event(event).await;
            }
            ResponseEvent::ReasoningContentDelta(delta) => {
                if sess.show_raw_agent_reasoning() {
                    // Visualization hook: raw reasoning is noisy but valuable
                    // for power users. Surface it in a collapsible lane with
                    // cache-hit/context-window annotations by logging the raw
                    // `delta` chunks and any available metadata.
                    let event = Event {
                        id: sub_id.to_string(),
                        msg: EventMsg::AgentReasoningRawContentDelta(
                            AgentReasoningRawContentDeltaEvent { delta },
                        ),
                    };
                    sess.send_event(event).await;
                }
            }
        }
    }
}

async fn handle_non_tool_response_item(
    sess: Arc<Session>,
    turn_context: Arc<TurnContext>,
    sub_id: &str,
    item: ResponseItem,
) -> CodexResult<Option<ResponseInputItem>> {
    debug!(?item, "Output item");

    // Visualization hook: non-tool items include plan/edit/test narration,
    // approvals, and final assistant responses. Emit annotations that carry the
    // raw `item` payload (role, text, call ids) so the UI can label timeline
    // rows (e.g., "plan drafted", "final answer", "approval requested") and
    // correlate them with reasoning deltas.
    match &item {
        ResponseItem::Message { .. }
        | ResponseItem::Reasoning { .. }
        | ResponseItem::WebSearchCall { .. } => {
            let msgs = match &item {
                ResponseItem::Message { .. } if turn_context.is_review_mode => {
                    trace!("suppressing assistant Message in review mode");
                    Vec::new()
                }
                _ => map_response_item_to_event_messages(&item, sess.show_raw_agent_reasoning()),
            };
            for msg in msgs {
                let event = Event {
                    id: sub_id.to_string(),
                    msg,
                };
                sess.send_event(event).await;
            }
        }
        ResponseItem::FunctionCallOutput { .. } | ResponseItem::CustomToolCallOutput { .. } => {
            debug!("unexpected tool output from stream");
        }
        _ => {}
    }

    Ok(None)
}

pub(super) fn get_last_assistant_message_from_turn(responses: &[ResponseItem]) -> Option<String> {
    responses.iter().rev().find_map(|item| {
        if let ResponseItem::Message { role, content, .. } = item {
            if role == "assistant" {
                content.iter().rev().find_map(|ci| {
                    if let ContentItem::OutputText { text } = ci {
                        Some(text.clone())
                    } else {
                        None
                    }
                })
            } else {
                None
            }
        } else {
            None
        }
    })
}
fn convert_call_tool_result_to_function_call_output_payload(
    call_tool_result: &CallToolResult,
) -> FunctionCallOutputPayload {
    let CallToolResult {
        content,
        is_error,
        structured_content,
    } = call_tool_result;

    // In terms of what to send back to the model, we prefer structured_content,
    // if available, and fallback to content, otherwise.
    let mut is_success = is_error != &Some(true);
    let content = if let Some(structured_content) = structured_content
        && structured_content != &serde_json::Value::Null
        && let Ok(serialized_structured_content) = serde_json::to_string(&structured_content)
    {
        serialized_structured_content
    } else {
        match serde_json::to_string(&content) {
            Ok(serialized_content) => serialized_content,
            Err(err) => {
                // If we could not serialize either content or structured_content to
                // JSON, flag this as an error.
                is_success = false;
                err.to_string()
            }
        }
    };

    FunctionCallOutputPayload {
        content,
        success: Some(is_success),
    }
}

/// Emits an ExitedReviewMode Event with optional ReviewOutput,
/// and records a developer message with the review output.
pub(crate) async fn exit_review_mode(
    session: Arc<Session>,
    task_sub_id: String,
    review_output: Option<ReviewOutputEvent>,
) {
    let event = Event {
        id: task_sub_id,
        msg: EventMsg::ExitedReviewMode(ExitedReviewModeEvent {
            review_output: review_output.clone(),
        }),
    };
    session.send_event(event).await;

    let mut user_message = String::new();
    if let Some(out) = review_output {
        let mut findings_str = String::new();
        let text = out.overall_explanation.trim();
        if !text.is_empty() {
            findings_str.push_str(text);
        }
        if !out.findings.is_empty() {
            let block = format_review_findings_block(&out.findings, None);
            findings_str.push_str(&format!("\n{block}"));
        }
        user_message.push_str(&format!(
            r#"<user_action>
  <context>User initiated a review task. Here's the full review output from reviewer model. User may select one or more comments to resolve.</context>
  <action>review</action>
  <results>
  {findings_str}
  </results>
</user_action>
"#));
    } else {
        user_message.push_str(r#"<user_action>
  <context>User initiated a review task, but was interrupted. If user asks about this, tell them to re-initiate a review with `/review` and wait for it to complete.</context>
  <action>review</action>
  <results>
  None.
  </results>
</user_action>
"#);
    }

    session
        .record_conversation_items(&[ResponseItem::Message {
            id: None,
            role: "user".to_string(),
            content: vec![ContentItem::InputText { text: user_message }],
        }])
        .await;
}

use crate::executor::errors::ExecError;
use crate::executor::linkers::PreparedExec;
use crate::tools::context::ApplyPatchCommandContext;
use crate::tools::context::ExecCommandContext;
#[cfg(test)]
pub(crate) use tests::make_session_and_context;

#[cfg(test)]
mod tests {
    use super::*;
    use crate::config::ConfigOverrides;
    use crate::config::ConfigToml;

    use crate::protocol::CompactedItem;
    use crate::protocol::InitialHistory;
    use crate::protocol::ResumedHistory;
    use crate::state::TaskKind;
    use crate::tasks::SessionTask;
    use crate::tasks::SessionTaskContext;
    use crate::tools::MODEL_FORMAT_HEAD_LINES;
    use crate::tools::MODEL_FORMAT_MAX_BYTES;
    use crate::tools::MODEL_FORMAT_MAX_LINES;
    use crate::tools::MODEL_FORMAT_TAIL_LINES;
    use crate::tools::ToolRouter;
    use crate::tools::handle_container_exec_with_params;
    use crate::turn_diff_tracker::TurnDiffTracker;
    use codex_app_server_protocol::AuthMode;
    use codex_protocol::models::ContentItem;
    use codex_protocol::models::ResponseItem;

    use mcp_types::ContentBlock;
    use mcp_types::TextContent;
    use pretty_assertions::assert_eq;
    use serde::Deserialize;
    use serde_json::json;
    use std::path::PathBuf;
    use std::sync::Arc;
    use std::time::Duration as StdDuration;
    use tokio::time::Duration;
    use tokio::time::sleep;

    #[test]
    fn reconstruct_history_matches_live_compactions() {
        let (session, turn_context) = make_session_and_context();
        let (rollout_items, expected) = sample_rollout(&session, &turn_context);

        let reconstructed = session.reconstruct_history_from_rollout(&turn_context, &rollout_items);

        assert_eq!(expected, reconstructed);
    }

    #[test]
    fn record_initial_history_reconstructs_resumed_transcript() {
        let (session, turn_context) = make_session_and_context();
        let (rollout_items, expected) = sample_rollout(&session, &turn_context);

        tokio_test::block_on(session.record_initial_history(
            &turn_context,
            InitialHistory::Resumed(ResumedHistory {
                conversation_id: ConversationId::default(),
                history: rollout_items,
                rollout_path: PathBuf::from("/tmp/resume.jsonl"),
            }),
        ));

        let actual = tokio_test::block_on(async { session.state.lock().await.history_snapshot() });
        assert_eq!(expected, actual);
    }

    #[test]
    fn record_initial_history_reconstructs_forked_transcript() {
        let (session, turn_context) = make_session_and_context();
        let (rollout_items, expected) = sample_rollout(&session, &turn_context);

        tokio_test::block_on(
            session.record_initial_history(&turn_context, InitialHistory::Forked(rollout_items)),
        );

        let actual = tokio_test::block_on(async { session.state.lock().await.history_snapshot() });
        assert_eq!(expected, actual);
    }

    #[test]
    fn prefers_structured_content_when_present() {
        let ctr = CallToolResult {
            // Content present but should be ignored because structured_content is set.
            content: vec![text_block("ignored")],
            is_error: None,
            structured_content: Some(json!({
                "ok": true,
                "value": 42
            })),
        };

        let got = convert_call_tool_result_to_function_call_output_payload(&ctr);
        let expected = FunctionCallOutputPayload {
            content: serde_json::to_string(&json!({
                "ok": true,
                "value": 42
            }))
            .unwrap(),
            success: Some(true),
        };

        assert_eq!(expected, got);
    }

    #[test]
    fn model_truncation_head_tail_by_lines() {
        // Build 400 short lines so line-count limit, not byte budget, triggers truncation
        let lines: Vec<String> = (1..=400).map(|i| format!("line{i}")).collect();
        let full = lines.join("\n");

        let exec = ExecToolCallOutput {
            exit_code: 0,
            stdout: StreamOutput::new(String::new()),
            stderr: StreamOutput::new(String::new()),
            aggregated_output: StreamOutput::new(full),
            duration: StdDuration::from_secs(1),
            timed_out: false,
        };

        let out = format_exec_output_str(&exec);

        // Strip truncation header if present for subsequent assertions
        let body = out
            .strip_prefix("Total output lines: ")
            .and_then(|rest| rest.split_once("\n\n").map(|x| x.1))
            .unwrap_or(out.as_str());

        // Expect elision marker with correct counts
        let omitted = 400 - MODEL_FORMAT_MAX_LINES; // 144
        let marker = format!("\n[... omitted {omitted} of 400 lines ...]\n\n");
        assert!(out.contains(&marker), "missing marker: {out}");

        // Validate head and tail
        let parts: Vec<&str> = body.split(&marker).collect();
        assert_eq!(parts.len(), 2, "expected one marker split");
        let head = parts[0];
        let tail = parts[1];

        let expected_head: String = (1..=MODEL_FORMAT_HEAD_LINES)
            .map(|i| format!("line{i}"))
            .collect::<Vec<_>>()
            .join("\n");
        assert!(head.starts_with(&expected_head), "head mismatch");

        let expected_tail: String = ((400 - MODEL_FORMAT_TAIL_LINES + 1)..=400)
            .map(|i| format!("line{i}"))
            .collect::<Vec<_>>()
            .join("\n");
        assert!(tail.ends_with(&expected_tail), "tail mismatch");
    }

    #[test]
    fn model_truncation_respects_byte_budget() {
        // Construct a large output (about 100kB) so byte budget dominates
        let big_line = "x".repeat(100);
        let full = std::iter::repeat_n(big_line, 1000)
            .collect::<Vec<_>>()
            .join("\n");

        let exec = ExecToolCallOutput {
            exit_code: 0,
            stdout: StreamOutput::new(String::new()),
            stderr: StreamOutput::new(String::new()),
            aggregated_output: StreamOutput::new(full.clone()),
            duration: StdDuration::from_secs(1),
            timed_out: false,
        };

        let out = format_exec_output_str(&exec);
        // Keep strict budget on the truncated body (excluding header)
        let body = out
            .strip_prefix("Total output lines: ")
            .and_then(|rest| rest.split_once("\n\n").map(|x| x.1))
            .unwrap_or(out.as_str());
        assert!(body.len() <= MODEL_FORMAT_MAX_BYTES, "exceeds byte budget");
        assert!(out.contains("omitted"), "should contain elision marker");

        // Ensure head and tail are drawn from the original
        assert!(full.starts_with(body.chars().take(8).collect::<String>().as_str()));
        assert!(
            full.ends_with(
                body.chars()
                    .rev()
                    .take(8)
                    .collect::<String>()
                    .chars()
                    .rev()
                    .collect::<String>()
                    .as_str()
            )
        );
    }

    #[test]
    fn includes_timed_out_message() {
        let exec = ExecToolCallOutput {
            exit_code: 0,
            stdout: StreamOutput::new(String::new()),
            stderr: StreamOutput::new(String::new()),
            aggregated_output: StreamOutput::new("Command output".to_string()),
            duration: StdDuration::from_secs(1),
            timed_out: true,
        };

        let out = format_exec_output_str(&exec);

        assert_eq!(
            out,
            "command timed out after 1000 milliseconds\nCommand output"
        );
    }

    #[test]
    fn falls_back_to_content_when_structured_is_null() {
        let ctr = CallToolResult {
            content: vec![text_block("hello"), text_block("world")],
            is_error: None,
            structured_content: Some(serde_json::Value::Null),
        };

        let got = convert_call_tool_result_to_function_call_output_payload(&ctr);
        let expected = FunctionCallOutputPayload {
            content: serde_json::to_string(&vec![text_block("hello"), text_block("world")])
                .unwrap(),
            success: Some(true),
        };

        assert_eq!(expected, got);
    }

    #[test]
    fn success_flag_reflects_is_error_true() {
        let ctr = CallToolResult {
            content: vec![text_block("unused")],
            is_error: Some(true),
            structured_content: Some(json!({ "message": "bad" })),
        };

        let got = convert_call_tool_result_to_function_call_output_payload(&ctr);
        let expected = FunctionCallOutputPayload {
            content: serde_json::to_string(&json!({ "message": "bad" })).unwrap(),
            success: Some(false),
        };

        assert_eq!(expected, got);
    }

    #[test]
    fn success_flag_true_with_no_error_and_content_used() {
        let ctr = CallToolResult {
            content: vec![text_block("alpha")],
            is_error: Some(false),
            structured_content: None,
        };

        let got = convert_call_tool_result_to_function_call_output_payload(&ctr);
        let expected = FunctionCallOutputPayload {
            content: serde_json::to_string(&vec![text_block("alpha")]).unwrap(),
            success: Some(true),
        };

        assert_eq!(expected, got);
    }

    fn text_block(s: &str) -> ContentBlock {
        ContentBlock::TextContent(TextContent {
            annotations: None,
            text: s.to_string(),
            r#type: "text".to_string(),
        })
    }

    fn otel_event_manager(conversation_id: ConversationId, config: &Config) -> OtelEventManager {
        OtelEventManager::new(
            conversation_id,
            config.model.as_str(),
            config.model_family.slug.as_str(),
            None,
            Some(AuthMode::ChatGPT),
            false,
            "test".to_string(),
        )
    }

    pub(crate) fn make_session_and_context() -> (Session, TurnContext) {
        let (tx_event, _rx_event) = async_channel::unbounded();
        let codex_home = tempfile::tempdir().expect("create temp dir");
        let config = Config::load_from_base_config_with_overrides(
            ConfigToml::default(),
            ConfigOverrides::default(),
            codex_home.path().to_path_buf(),
        )
        .expect("load default test config");
        let config = Arc::new(config);
        let conversation_id = ConversationId::default();
        let otel_event_manager = otel_event_manager(conversation_id, config.as_ref());
        let client = ModelClient::new(
            config.clone(),
            None,
            otel_event_manager,
            config.model_provider.clone(),
            config.model_reasoning_effort,
            config.model_reasoning_summary,
            conversation_id,
        );
        let tools_config = ToolsConfig::new(&ToolsConfigParams {
            model_family: &config.model_family,
            include_plan_tool: config.include_plan_tool,
            include_apply_patch_tool: config.include_apply_patch_tool,
            include_web_search_request: config.tools_web_search_request,
            use_streamable_shell_tool: config.use_experimental_streamable_shell_tool,
            include_view_image_tool: config.include_view_image_tool,
            experimental_unified_exec_tool: config.use_experimental_unified_exec_tool,
        });
        let turn_context = TurnContext {
            client,
            cwd: config.cwd.clone(),
            base_instructions: config.base_instructions.clone(),
            user_instructions: config.user_instructions.clone(),
            approval_policy: config.approval_policy,
            sandbox_policy: config.sandbox_policy.clone(),
            shell_environment_policy: config.shell_environment_policy.clone(),
            tools_config,
            is_review_mode: false,
            final_output_json_schema: None,
        };
        let services = SessionServices {
            mcp_connection_manager: McpConnectionManager::default(),
            session_manager: ExecSessionManager::default(),
            unified_exec_manager: UnifiedExecSessionManager::default(),
            notifier: UserNotifier::default(),
            rollout: Mutex::new(None),
            user_shell: shell::Shell::Unknown,
            show_raw_agent_reasoning: config.show_raw_agent_reasoning,
            executor: Executor::new(ExecutorConfig::new(
                turn_context.sandbox_policy.clone(),
                turn_context.cwd.clone(),
                None,
            )),
        };
        let session = Session {
            conversation_id,
            tx_event,
            state: Mutex::new(SessionState::new()),
            active_turn: Mutex::new(None),
            services,
            next_internal_sub_id: AtomicU64::new(0),
            visualizer: SessionVisualizer::new(AgentVisualizer::from_env(), conversation_id),
        };
        (session, turn_context)
    }

    // Like make_session_and_context, but returns Arc<Session> and the event receiver
    // so tests can assert on emitted events.
    fn make_session_and_context_with_rx() -> (
        Arc<Session>,
        Arc<TurnContext>,
        async_channel::Receiver<Event>,
    ) {
        let (tx_event, rx_event) = async_channel::unbounded();
        let codex_home = tempfile::tempdir().expect("create temp dir");
        let config = Config::load_from_base_config_with_overrides(
            ConfigToml::default(),
            ConfigOverrides::default(),
            codex_home.path().to_path_buf(),
        )
        .expect("load default test config");
        let config = Arc::new(config);
        let conversation_id = ConversationId::default();
        let otel_event_manager = otel_event_manager(conversation_id, config.as_ref());
        let client = ModelClient::new(
            config.clone(),
            None,
            otel_event_manager,
            config.model_provider.clone(),
            config.model_reasoning_effort,
            config.model_reasoning_summary,
            conversation_id,
        );
        let tools_config = ToolsConfig::new(&ToolsConfigParams {
            model_family: &config.model_family,
            include_plan_tool: config.include_plan_tool,
            include_apply_patch_tool: config.include_apply_patch_tool,
            include_web_search_request: config.tools_web_search_request,
            use_streamable_shell_tool: config.use_experimental_streamable_shell_tool,
            include_view_image_tool: config.include_view_image_tool,
            experimental_unified_exec_tool: config.use_experimental_unified_exec_tool,
        });
        let turn_context = Arc::new(TurnContext {
            client,
            cwd: config.cwd.clone(),
            base_instructions: config.base_instructions.clone(),
            user_instructions: config.user_instructions.clone(),
            approval_policy: config.approval_policy,
            sandbox_policy: config.sandbox_policy.clone(),
            shell_environment_policy: config.shell_environment_policy.clone(),
            tools_config,
            is_review_mode: false,
            final_output_json_schema: None,
        });
        let services = SessionServices {
            mcp_connection_manager: McpConnectionManager::default(),
            session_manager: ExecSessionManager::default(),
            unified_exec_manager: UnifiedExecSessionManager::default(),
            notifier: UserNotifier::default(),
            rollout: Mutex::new(None),
            user_shell: shell::Shell::Unknown,
            show_raw_agent_reasoning: config.show_raw_agent_reasoning,
            executor: Executor::new(ExecutorConfig::new(
                config.sandbox_policy.clone(),
                config.cwd.clone(),
                None,
            )),
        };
        let session = Arc::new(Session {
            conversation_id,
            tx_event,
            state: Mutex::new(SessionState::new()),
            active_turn: Mutex::new(None),
            services,
            next_internal_sub_id: AtomicU64::new(0),
            visualizer: SessionVisualizer::new(AgentVisualizer::from_env(), conversation_id),
        });
        (session, turn_context, rx_event)
    }

    #[derive(Clone, Copy)]
    struct NeverEndingTask(TaskKind);

    #[async_trait::async_trait]
    impl SessionTask for NeverEndingTask {
        fn kind(&self) -> TaskKind {
            self.0
        }

        async fn run(
            self: Arc<Self>,
            _session: Arc<SessionTaskContext>,
            _ctx: Arc<TurnContext>,
            _sub_id: String,
            _input: Vec<InputItem>,
        ) -> Option<String> {
            loop {
                sleep(Duration::from_secs(60)).await;
            }
        }

        async fn abort(&self, session: Arc<SessionTaskContext>, sub_id: &str) {
            if let TaskKind::Review = self.0 {
                exit_review_mode(session.clone_session(), sub_id.to_string(), None).await;
            }
        }
    }

    #[tokio::test]
    async fn abort_regular_task_emits_turn_aborted_only() {
        let (sess, tc, rx) = make_session_and_context_with_rx();
        let sub_id = "sub-regular".to_string();
        let input = vec![InputItem::Text {
            text: "hello".to_string(),
        }];
        sess.spawn_task(
            Arc::clone(&tc),
            sub_id.clone(),
            input,
            NeverEndingTask(TaskKind::Regular),
        )
        .await;

        sess.abort_all_tasks(TurnAbortReason::Interrupted).await;

        let evt = rx.recv().await.expect("event");
        match evt.msg {
            EventMsg::TurnAborted(e) => assert_eq!(TurnAbortReason::Interrupted, e.reason),
            other => panic!("unexpected event: {other:?}"),
        }
        assert!(rx.try_recv().is_err());
    }

    #[tokio::test]
    async fn abort_review_task_emits_exited_then_aborted_and_records_history() {
        let (sess, tc, rx) = make_session_and_context_with_rx();
        let sub_id = "sub-review".to_string();
        let input = vec![InputItem::Text {
            text: "start review".to_string(),
        }];
        sess.spawn_task(
            Arc::clone(&tc),
            sub_id.clone(),
            input,
            NeverEndingTask(TaskKind::Review),
        )
        .await;

        sess.abort_all_tasks(TurnAbortReason::Interrupted).await;

        let first = rx.recv().await.expect("first event");
        match first.msg {
            EventMsg::ExitedReviewMode(ev) => assert!(ev.review_output.is_none()),
            other => panic!("unexpected first event: {other:?}"),
        }
        let second = rx.recv().await.expect("second event");
        match second.msg {
            EventMsg::TurnAborted(e) => assert_eq!(TurnAbortReason::Interrupted, e.reason),
            other => panic!("unexpected second event: {other:?}"),
        }

        let history = sess.history_snapshot().await;
        let found = history.iter().any(|item| match item {
            ResponseItem::Message { role, content, .. } if role == "user" => {
                content.iter().any(|ci| match ci {
                    ContentItem::InputText { text } => {
                        text.contains("<user_action>")
                            && text.contains("review")
                            && text.contains("interrupted")
                    }
                    _ => false,
                })
            }
            _ => false,
        });
        assert!(
            found,
            "synthetic review interruption not recorded in history"
        );
    }

    #[tokio::test]
    async fn fatal_tool_error_stops_turn_and_reports_error() {
        let (session, turn_context, _rx) = make_session_and_context_with_rx();
        let router = ToolRouter::from_config(
            &turn_context.tools_config,
            Some(session.services.mcp_connection_manager.list_all_tools()),
        );
        let item = ResponseItem::CustomToolCall {
            id: None,
            status: None,
            call_id: "call-1".to_string(),
            name: "shell".to_string(),
            input: "{}".to_string(),
        };

        let call = ToolRouter::build_tool_call(session.as_ref(), item.clone())
            .expect("build tool call")
            .expect("tool call present");
        let tracker = Arc::new(tokio::sync::Mutex::new(TurnDiffTracker::new()));
        let err = router
            .dispatch_tool_call(
                Arc::clone(&session),
                Arc::clone(&turn_context),
                tracker,
                "sub-id".to_string(),
                call,
            )
            .await
            .expect_err("expected fatal error");

        match err {
            FunctionCallError::Fatal(message) => {
                assert_eq!(message, "tool shell invoked with incompatible payload");
            }
            other => panic!("expected FunctionCallError::Fatal, got {other:?}"),
        }
    }

    fn sample_rollout(
        session: &Session,
        turn_context: &TurnContext,
    ) -> (Vec<RolloutItem>, Vec<ResponseItem>) {
        let mut rollout_items = Vec::new();
        let mut live_history = ConversationHistory::new();

        let initial_context = session.build_initial_context(turn_context);
        for item in &initial_context {
            rollout_items.push(RolloutItem::ResponseItem(item.clone()));
        }
        live_history.record_items(initial_context.iter());

        let user1 = ResponseItem::Message {
            id: None,
            role: "user".to_string(),
            content: vec![ContentItem::InputText {
                text: "first user".to_string(),
            }],
        };
        live_history.record_items(std::iter::once(&user1));
        rollout_items.push(RolloutItem::ResponseItem(user1.clone()));

        let assistant1 = ResponseItem::Message {
            id: None,
            role: "assistant".to_string(),
            content: vec![ContentItem::OutputText {
                text: "assistant reply one".to_string(),
            }],
        };
        live_history.record_items(std::iter::once(&assistant1));
        rollout_items.push(RolloutItem::ResponseItem(assistant1.clone()));

        let summary1 = "summary one";
        let snapshot1 = live_history.contents();
        let user_messages1 = collect_user_messages(&snapshot1);
        let rebuilt1 = build_compacted_history(
            session.build_initial_context(turn_context),
            &user_messages1,
            summary1,
        );
        live_history.replace(rebuilt1);
        rollout_items.push(RolloutItem::Compacted(CompactedItem {
            message: summary1.to_string(),
        }));

        let user2 = ResponseItem::Message {
            id: None,
            role: "user".to_string(),
            content: vec![ContentItem::InputText {
                text: "second user".to_string(),
            }],
        };
        live_history.record_items(std::iter::once(&user2));
        rollout_items.push(RolloutItem::ResponseItem(user2.clone()));

        let assistant2 = ResponseItem::Message {
            id: None,
            role: "assistant".to_string(),
            content: vec![ContentItem::OutputText {
                text: "assistant reply two".to_string(),
            }],
        };
        live_history.record_items(std::iter::once(&assistant2));
        rollout_items.push(RolloutItem::ResponseItem(assistant2.clone()));

        let summary2 = "summary two";
        let snapshot2 = live_history.contents();
        let user_messages2 = collect_user_messages(&snapshot2);
        let rebuilt2 = build_compacted_history(
            session.build_initial_context(turn_context),
            &user_messages2,
            summary2,
        );
        live_history.replace(rebuilt2);
        rollout_items.push(RolloutItem::Compacted(CompactedItem {
            message: summary2.to_string(),
        }));

        let user3 = ResponseItem::Message {
            id: None,
            role: "user".to_string(),
            content: vec![ContentItem::InputText {
                text: "third user".to_string(),
            }],
        };
        live_history.record_items(std::iter::once(&user3));
        rollout_items.push(RolloutItem::ResponseItem(user3.clone()));

        let assistant3 = ResponseItem::Message {
            id: None,
            role: "assistant".to_string(),
            content: vec![ContentItem::OutputText {
                text: "assistant reply three".to_string(),
            }],
        };
        live_history.record_items(std::iter::once(&assistant3));
        rollout_items.push(RolloutItem::ResponseItem(assistant3.clone()));

        (rollout_items, live_history.contents())
    }

    #[tokio::test]
    async fn rejects_escalated_permissions_when_policy_not_on_request() {
        use crate::exec::ExecParams;
        use crate::protocol::AskForApproval;
        use crate::protocol::SandboxPolicy;
        use crate::turn_diff_tracker::TurnDiffTracker;
        use std::collections::HashMap;

        let (session, mut turn_context_raw) = make_session_and_context();
        // Ensure policy is NOT OnRequest so the early rejection path triggers
        turn_context_raw.approval_policy = AskForApproval::OnFailure;
        let session = Arc::new(session);
        let mut turn_context = Arc::new(turn_context_raw);

        let params = ExecParams {
            command: if cfg!(windows) {
                vec![
                    "cmd.exe".to_string(),
                    "/C".to_string(),
                    "echo hi".to_string(),
                ]
            } else {
                vec![
                    "/bin/sh".to_string(),
                    "-c".to_string(),
                    "echo hi".to_string(),
                ]
            },
            cwd: turn_context.cwd.clone(),
            timeout_ms: Some(1000),
            env: HashMap::new(),
            with_escalated_permissions: Some(true),
            justification: Some("test".to_string()),
        };

        let params2 = ExecParams {
            with_escalated_permissions: Some(false),
            ..params.clone()
        };

        let turn_diff_tracker = Arc::new(tokio::sync::Mutex::new(TurnDiffTracker::new()));

        let tool_name = "shell";
        let sub_id = "test-sub".to_string();
        let call_id = "test-call".to_string();

        let resp = handle_container_exec_with_params(
            tool_name,
            params,
            Arc::clone(&session),
            Arc::clone(&turn_context),
            Arc::clone(&turn_diff_tracker),
            sub_id,
            call_id,
        )
        .await;

        let Err(FunctionCallError::RespondToModel(output)) = resp else {
            panic!("expected error result");
        };

        let expected = format!(
            "approval policy is {policy:?}; reject command — you should not ask for escalated permissions if the approval policy is {policy:?}",
            policy = turn_context.approval_policy
        );

        pretty_assertions::assert_eq!(output, expected);

        // Now retry the same command WITHOUT escalated permissions; should succeed.
        // Force DangerFullAccess to avoid platform sandbox dependencies in tests.
        Arc::get_mut(&mut turn_context)
            .expect("unique turn context Arc")
            .sandbox_policy = SandboxPolicy::DangerFullAccess;

        let resp2 = handle_container_exec_with_params(
            tool_name,
            params2,
            Arc::clone(&session),
            Arc::clone(&turn_context),
            Arc::clone(&turn_diff_tracker),
            "test-sub".to_string(),
            "test-call-2".to_string(),
        )
        .await;

        let output = resp2.expect("expected Ok result");

        #[derive(Deserialize, PartialEq, Eq, Debug)]
        struct ResponseExecMetadata {
            exit_code: i32,
        }

        #[derive(Deserialize)]
        struct ResponseExecOutput {
            output: String,
            metadata: ResponseExecMetadata,
        }

        let exec_output: ResponseExecOutput =
            serde_json::from_str(&output).expect("valid exec output json");

        pretty_assertions::assert_eq!(exec_output.metadata, ResponseExecMetadata { exit_code: 0 });
        assert!(exec_output.output.contains("hi"));
    }
}<|MERGE_RESOLUTION|>--- conflicted
+++ resolved
@@ -155,10 +155,7 @@
     ) -> CodexResult<CodexSpawnOk> {
         let (tx_sub, rx_sub) = async_channel::bounded(SUBMISSION_CHANNEL_CAPACITY);
         let (tx_event, rx_event) = async_channel::unbounded();
-<<<<<<< HEAD
-=======
         let visualizer = AgentVisualizer::from_env();
->>>>>>> 3b0207ff
 
         // Visualization hook: this is where AGENTS.md guidance (plus any
         // configured overrides) is loaded into memory before the session
@@ -168,8 +165,6 @@
         // effective `config.base_instructions`. Also include
         // `config.project_doc_max_bytes`/`config.cwd` so the UI can explain how
         // the instruction block was assembled.
-<<<<<<< HEAD
-=======
         let project_doc_paths = match discover_project_doc_paths(&config) {
             Ok(paths) => paths,
             Err(err) => {
@@ -181,7 +176,6 @@
             .iter()
             .map(|p| p.display().to_string())
             .collect();
->>>>>>> 3b0207ff
         let user_instructions = get_user_instructions(&config).await;
         let instructions_source = match (
             config.user_instructions.is_some(),
@@ -252,9 +246,6 @@
         // generated `conversation_id`, selected `config.model`, provider id,
         // and sandbox/approval policies so downstream instrumentation can anchor
         // turn/task phases to a single async task identifier.
-<<<<<<< HEAD
-        tokio::spawn(submission_loop(session, turn_context, config, rx_sub));
-=======
         tokio::spawn(submission_loop(
             session.clone(),
             turn_context,
@@ -277,7 +268,6 @@
                 Some(session_loop_state),
             )
             .await;
->>>>>>> 3b0207ff
         let codex = Codex {
             next_id: AtomicU64::new(0),
             tx_sub,
@@ -2213,8 +2203,6 @@
         .get_model_family()
         .supports_parallel_tool_calls;
     let parallel_tool_calls = model_supports_parallel;
-<<<<<<< HEAD
-=======
     let available_tools = router
         .specs()
         .iter()
@@ -2229,7 +2217,6 @@
         }),
     )
     .await;
->>>>>>> 3b0207ff
     // Visualization hook: this prompt object is the exact LLM request payload
     // (messages, tool specs, streaming flags, JSON schema). Capture the full
     // `prompt.input` (with role/source annotations), `prompt.tools`
@@ -2445,8 +2432,6 @@
         summary: turn_context.client.get_reasoning_summary(),
     });
     sess.persist_rollout_items(&[rollout_item]).await;
-<<<<<<< HEAD
-=======
     sess.emit_with_state(
         "turn_context_persisted",
         json!({
@@ -2460,14 +2445,10 @@
         }),
     )
     .await;
->>>>>>> 3b0207ff
     // Visualization hook: this stream() call is the precise LLM request.
     // Capture the instant it begins and include the serialized `prompt` so
     // latency can be measured until the corresponding `ResponseEvent::Completed`
     // arrives while showing the raw payload that was transmitted.
-<<<<<<< HEAD
-    let mut stream = turn_context.client.clone().stream(&prompt).await?;
-=======
     let prompt_ref = prompt.as_ref();
     let mut stream = turn_context.client.clone().stream(prompt_ref).await?;
     sess.emit_with_state(
@@ -2480,7 +2461,6 @@
         }),
     )
     .await;
->>>>>>> 3b0207ff
 
     let mut output = Vec::new();
     // Visualization hook: ToolCallRuntime orchestrates concurrent tool
