[package]
edition = "2024"
name = "codex-core"
version = { workspace = true }

[lib]
doctest = false
name = "codex_core"
path = "src/lib.rs"

[lints]
workspace = true

[dependencies]
anyhow = { workspace = true }
askama = { workspace = true }
async-channel = { workspace = true }
async-trait = { workspace = true }
base64 = { workspace = true }
bytes = { workspace = true }
chrono = { workspace = true, features = ["serde"] }
codex-app-server-protocol = { workspace = true }
codex-apply-patch = { workspace = true }
codex-file-search = { workspace = true }
codex-mcp-client = { workspace = true }
codex-otel = { workspace = true, features = ["otel"] }
codex-protocol = { workspace = true }
codex-rmcp-client = { workspace = true }
codex-utils-string = { workspace = true }
dirs = { workspace = true }
dunce = { workspace = true }
env-flags = { workspace = true }
eventsource-stream = { workspace = true }
futures = { workspace = true }
indexmap = { workspace = true }
libc = { workspace = true }
mcp-types = { workspace = true }
os_info = { workspace = true }
portable-pty = { workspace = true }
rand = { workspace = true }
regex-lite = { workspace = true }
reqwest = { workspace = true, features = ["json", "stream"] }
serde = { workspace = true, features = ["derive"] }
serde_json = { workspace = true }
sha1 = { workspace = true }
shlex = { workspace = true }
similar = { workspace = true }
strum_macros = { workspace = true }
tempfile = { workspace = true }
thiserror = { workspace = true }
time = { workspace = true, features = [
    "formatting",
    "parsing",
    "local-offset",
    "macros",
] }
tokio = { workspace = true, features = [
    "io-std",
    "macros",
    "process",
    "rt-multi-thread",
    "signal",
] }
<<<<<<< HEAD
tokio-tungstenite = "0.24"
tokio-util = { workspace = true }
=======
tokio-util = { workspace = true, features = ["rt"] }
>>>>>>> f2555422
toml = { workspace = true }
toml_edit = { workspace = true }
tracing = { workspace = true, features = ["log"] }
tree-sitter = { workspace = true }
tree-sitter-bash = { workspace = true }
url = { workspace = true }
uuid = { workspace = true, features = ["serde", "v4"] }
which = { workspace = true }
wildmatch = { workspace = true }


[target.'cfg(target_os = "linux")'.dependencies]
landlock = { workspace = true }
seccompiler = { workspace = true }

[target.'cfg(target_os = "macos")'.dependencies]
core-foundation = "0.9"

# Build OpenSSL from source for musl builds.
[target.x86_64-unknown-linux-musl.dependencies]
openssl-sys = { workspace = true, features = ["vendored"] }

# Build OpenSSL from source for musl builds.
[target.aarch64-unknown-linux-musl.dependencies]
openssl-sys = { workspace = true, features = ["vendored"] }

[dev-dependencies]
assert_cmd = { workspace = true }
assert_matches = { workspace = true }
core_test_support = { workspace = true }
escargot = { workspace = true }
maplit = { workspace = true }
predicates = { workspace = true }
pretty_assertions = { workspace = true }
serial_test = { workspace = true }
tempfile = { workspace = true }
tokio-test = { workspace = true }
tracing-test = { workspace = true, features = ["no-env-filter"] }
walkdir = { workspace = true }
wiremock = { workspace = true }

[package.metadata.cargo-shear]
ignored = ["openssl-sys"]<|MERGE_RESOLUTION|>--- conflicted
+++ resolved
@@ -61,12 +61,8 @@
     "rt-multi-thread",
     "signal",
 ] }
-<<<<<<< HEAD
 tokio-tungstenite = "0.24"
-tokio-util = { workspace = true }
-=======
 tokio-util = { workspace = true, features = ["rt"] }
->>>>>>> f2555422
 toml = { workspace = true }
 toml_edit = { workspace = true }
 tracing = { workspace = true, features = ["log"] }
